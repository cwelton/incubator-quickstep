/**
 *   Copyright 2015-2016 Pivotal Software, Inc.
 *
 *   Licensed under the Apache License, Version 2.0 (the "License");
 *   you may not use this file except in compliance with the License.
 *   You may obtain a copy of the License at
 *
 *       http://www.apache.org/licenses/LICENSE-2.0
 *
 *   Unless required by applicable law or agreed to in writing, software
 *   distributed under the License is distributed on an "AS IS" BASIS,
 *   WITHOUT WARRANTIES OR CONDITIONS OF ANY KIND, either express or implied.
 *   See the License for the specific language governing permissions and
 *   limitations under the License.
 **/

#include "query_execution/Worker.hpp"

#include <cstddef>
#include <cstdlib>
#include <utility>

#include "query_execution/QueryExecutionMessages.pb.h"
#include "query_execution/QueryExecutionTypedefs.hpp"
#include "query_execution/QueryExecutionUtil.hpp"
#include "query_execution/WorkerMessage.hpp"
#include "relational_operators/WorkOrder.hpp"
#include "threading/ThreadIDBasedMap.hpp"
#include "threading/ThreadUtil.hpp"

#include "glog/logging.h"

#include "tmb/address.h"
#include "tmb/id_typedefs.h"
#include "tmb/message_bus.h"
#include "tmb/tagged_message.h"

<<<<<<< HEAD
#include "glog/logging.h"
=======
using std::size_t;

using tmb::TaggedMessage;
>>>>>>> 93782aca

namespace quickstep {

void Worker::run() {
  if (cpu_id_ >= 0) {
    ThreadUtil::BindToCPU(cpu_id_);
  }
  ClientIDMap *thread_id_map = ClientIDMap::Instance();
  thread_id_map->addValue(worker_client_id_);
  for (;;) {
    // Receive() is a blocking call, causing this thread to sleep until next
    // message is received.
<<<<<<< HEAD
    AnnotatedMessage annotated_msg = bus_->Receive(worker_client_id_, 0, true);
    switch (annotated_msg.tagged_message.message_type()) {
      case kWorkOrderMessage: {
        WorkerMessage message(*static_cast<const WorkerMessage *>(
                                  annotated_msg.tagged_message.message()));
        DEBUG_ASSERT(message.getWorkOrder() != nullptr);
        message.getWorkOrder()->execute(
            query_context_.get(), catalog_database_, storage_manager_);
        TaggedMessage foreman_tagged_msg;
        ForemanMessage foreman_message(
            ForemanMessage::WorkOrderCompletionMessage(
                message.getRelationalOpIndex(),
                worker_id_));
        foreman_tagged_msg.set_message(&foreman_message,
                                       sizeof(foreman_message),
                                       kWorkOrderCompleteMessage);
        const tmb::MessageBus::SendStatus send_status =
            QueryExecutionUtil::SendTMBMessage(bus_,
                                               worker_client_id_,
                                               annotated_msg.sender,
                                               std::move(foreman_tagged_msg));
        CHECK(send_status == tmb::MessageBus::SendStatus::kOK) <<
            "Message could not be sent from Worker with TMB client "
            "ID " << worker_client_id_ << " to Foreman with TMB client ID "
            << annotated_msg.sender;
        delete message.getWorkOrder();
        break;
      }
=======
    const AnnotatedMessage annotated_msg = bus_->Receive(worker_client_id_, 0, true);
    const TaggedMessage &tagged_message = annotated_msg.tagged_message;
    switch (tagged_message.message_type()) {
      case kWorkOrderMessage:  // Fall through.
>>>>>>> 93782aca
      case kRebuildWorkOrderMessage: {
        WorkerMessage message(*static_cast<const WorkerMessage*>(tagged_message.message()));
        DCHECK(message.getWorkOrder() != nullptr);
        message.getWorkOrder()->execute(
            query_context_.get(), catalog_database_, storage_manager_);
<<<<<<< HEAD
        TaggedMessage foreman_tagged_msg;
        ForemanMessage foreman_message(
            ForemanMessage::RebuildCompletionMessage(
                message.getRelationalOpIndex(), worker_id_));
        foreman_tagged_msg.set_message(&foreman_message,
                                       sizeof(foreman_message),
                                       kRebuildWorkOrderCompleteMessage);
        const tmb::MessageBus::SendStatus send_status =
            QueryExecutionUtil::SendTMBMessage(bus_,
                                               worker_client_id_,
                                               annotated_msg.sender,
                                               std::move(foreman_tagged_msg));
        CHECK(send_status == tmb::MessageBus::SendStatus::kOK) <<
           "Message could not be sent from Worker with TMB client ID "
            << worker_client_id_ << " to Foreman with client ID "
            << annotated_msg.sender;
=======

        sendWorkOrderCompleteMessage(annotated_msg.sender,
                                     message.getRelationalOpIndex(),
                                     tagged_message.message_type() == kRebuildWorkOrderMessage);
>>>>>>> 93782aca
        delete message.getWorkOrder();
        break;
      }
      case kPoisonMessage: {
        // Remove the entry from the thread ID based map for this worker thread.
        thread_id_map->removeValue();
        return;
      }
    }
  }
}

void Worker::sendWorkOrderCompleteMessage(const tmb::client_id receiver,
                                          const size_t op_index,
                                          const bool is_rebuild_work_order) {
  serialization::WorkOrderCompletionMessage proto;
  proto.set_operator_index(op_index);
  proto.set_worker_id(worker_id_);

  // NOTE(zuyu): Using the heap memory to serialize proto as a c-like string.
  const size_t proto_length = proto.ByteSize();
  char *proto_bytes = static_cast<char*>(std::malloc(proto_length));
  CHECK(proto.SerializeToArray(proto_bytes, proto_length));

  TaggedMessage message(static_cast<const void*>(proto_bytes),
                        proto_length,
                        is_rebuild_work_order ? kRebuildWorkOrderCompleteMessage
                                              : kWorkOrderCompleteMessage);
  std::free(proto_bytes);

  QueryExecutionUtil::SendTMBMessage(bus_,
                                     worker_client_id_,
                                     receiver,
                                     std::move(message));
}

}  // namespace quickstep<|MERGE_RESOLUTION|>--- conflicted
+++ resolved
@@ -35,13 +35,9 @@
 #include "tmb/message_bus.h"
 #include "tmb/tagged_message.h"
 
-<<<<<<< HEAD
-#include "glog/logging.h"
-=======
 using std::size_t;
 
 using tmb::TaggedMessage;
->>>>>>> 93782aca
 
 namespace quickstep {
 
@@ -54,69 +50,19 @@
   for (;;) {
     // Receive() is a blocking call, causing this thread to sleep until next
     // message is received.
-<<<<<<< HEAD
-    AnnotatedMessage annotated_msg = bus_->Receive(worker_client_id_, 0, true);
-    switch (annotated_msg.tagged_message.message_type()) {
-      case kWorkOrderMessage: {
-        WorkerMessage message(*static_cast<const WorkerMessage *>(
-                                  annotated_msg.tagged_message.message()));
-        DEBUG_ASSERT(message.getWorkOrder() != nullptr);
-        message.getWorkOrder()->execute(
-            query_context_.get(), catalog_database_, storage_manager_);
-        TaggedMessage foreman_tagged_msg;
-        ForemanMessage foreman_message(
-            ForemanMessage::WorkOrderCompletionMessage(
-                message.getRelationalOpIndex(),
-                worker_id_));
-        foreman_tagged_msg.set_message(&foreman_message,
-                                       sizeof(foreman_message),
-                                       kWorkOrderCompleteMessage);
-        const tmb::MessageBus::SendStatus send_status =
-            QueryExecutionUtil::SendTMBMessage(bus_,
-                                               worker_client_id_,
-                                               annotated_msg.sender,
-                                               std::move(foreman_tagged_msg));
-        CHECK(send_status == tmb::MessageBus::SendStatus::kOK) <<
-            "Message could not be sent from Worker with TMB client "
-            "ID " << worker_client_id_ << " to Foreman with TMB client ID "
-            << annotated_msg.sender;
-        delete message.getWorkOrder();
-        break;
-      }
-=======
     const AnnotatedMessage annotated_msg = bus_->Receive(worker_client_id_, 0, true);
     const TaggedMessage &tagged_message = annotated_msg.tagged_message;
     switch (tagged_message.message_type()) {
       case kWorkOrderMessage:  // Fall through.
->>>>>>> 93782aca
       case kRebuildWorkOrderMessage: {
         WorkerMessage message(*static_cast<const WorkerMessage*>(tagged_message.message()));
         DCHECK(message.getWorkOrder() != nullptr);
         message.getWorkOrder()->execute(
             query_context_.get(), catalog_database_, storage_manager_);
-<<<<<<< HEAD
-        TaggedMessage foreman_tagged_msg;
-        ForemanMessage foreman_message(
-            ForemanMessage::RebuildCompletionMessage(
-                message.getRelationalOpIndex(), worker_id_));
-        foreman_tagged_msg.set_message(&foreman_message,
-                                       sizeof(foreman_message),
-                                       kRebuildWorkOrderCompleteMessage);
-        const tmb::MessageBus::SendStatus send_status =
-            QueryExecutionUtil::SendTMBMessage(bus_,
-                                               worker_client_id_,
-                                               annotated_msg.sender,
-                                               std::move(foreman_tagged_msg));
-        CHECK(send_status == tmb::MessageBus::SendStatus::kOK) <<
-           "Message could not be sent from Worker with TMB client ID "
-            << worker_client_id_ << " to Foreman with client ID "
-            << annotated_msg.sender;
-=======
 
         sendWorkOrderCompleteMessage(annotated_msg.sender,
                                      message.getRelationalOpIndex(),
                                      tagged_message.message_type() == kRebuildWorkOrderMessage);
->>>>>>> 93782aca
         delete message.getWorkOrder();
         break;
       }
@@ -147,10 +93,14 @@
                                               : kWorkOrderCompleteMessage);
   std::free(proto_bytes);
 
-  QueryExecutionUtil::SendTMBMessage(bus_,
-                                     worker_client_id_,
-                                     receiver,
-                                     std::move(message));
+  const tmb::MessageBus::SendStatus send_status =
+      QueryExecutionUtil::SendTMBMessage(bus_,
+                                         worker_client_id_,
+                                         receiver,
+                                         std::move(message));
+  CHECK(send_status == tmb::MessageBus::SendStatus::kOK) << "Message could not "
+      "be sent from worker with TMB client ID " << worker_client_id_ << " to "
+      "Foreman with TMB client ID " << receiver;
 }
 
 }  // namespace quickstep