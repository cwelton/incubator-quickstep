--- conflicted
+++ resolved
@@ -194,7 +194,6 @@
     TOKEN_GEQ = 270,
     TOKEN_NEQ = 271,
     TOKEN_LIKE = 272,
-<<<<<<< HEAD
     TOKEN_REGEXP = 273,
     TOKEN_BETWEEN = 274,
     TOKEN_IS = 275,
@@ -208,118 +207,78 @@
     TOKEN_BIGINT = 283,
     TOKEN_BIT = 284,
     TOKEN_BLOCKPROPERTIES = 285,
-=======
-    TOKEN_BETWEEN = 273,
-    TOKEN_IS = 274,
-    UNARY_PLUS = 275,
-    UNARY_MINUS = 276,
-    TOKEN_ADD = 277,
-    TOKEN_ALL = 278,
-    TOKEN_ALTER = 279,
-    TOKEN_AS = 280,
-    TOKEN_ASC = 281,
-    TOKEN_BIGINT = 282,
-    TOKEN_BIT = 283,
-    TOKEN_BLOCKPROPERTIES = 284,
-    TOKEN_BLOCKSAMPLE = 285,
->>>>>>> 138f07cc
-    TOKEN_BLOOM_FILTER = 286,
-    TOKEN_CSB_TREE = 287,
-    TOKEN_BY = 288,
-    TOKEN_CHARACTER = 289,
-    TOKEN_CHECK = 290,
-    TOKEN_COLUMN = 291,
-    TOKEN_CONSTRAINT = 292,
-    TOKEN_COPY = 293,
-    TOKEN_CREATE = 294,
-    TOKEN_DATE = 295,
-    TOKEN_DATETIME = 296,
-    TOKEN_DECIMAL = 297,
-    TOKEN_DEFAULT = 298,
-    TOKEN_DELETE = 299,
-    TOKEN_DELIMITER = 300,
-    TOKEN_DESC = 301,
-    TOKEN_DISTINCT = 302,
-    TOKEN_DOUBLE = 303,
-    TOKEN_DROP = 304,
-    TOKEN_ESCAPE_STRINGS = 305,
-    TOKEN_FALSE = 306,
-    TOKEN_FIRST = 307,
-    TOKEN_FLOAT = 308,
-    TOKEN_FOREIGN = 309,
-    TOKEN_FROM = 310,
-    TOKEN_FULL = 311,
-    TOKEN_GROUP = 312,
-    TOKEN_HAVING = 313,
-    TOKEN_INDEX = 314,
-    TOKEN_INNER = 315,
-    TOKEN_INSERT = 316,
-    TOKEN_INTEGER = 317,
-    TOKEN_INTERVAL = 318,
-    TOKEN_INTO = 319,
-    TOKEN_JOIN = 320,
-    TOKEN_KEY = 321,
-    TOKEN_LAST = 322,
-    TOKEN_LEFT = 323,
-    TOKEN_LIMIT = 324,
-    TOKEN_LONG = 325,
-    TOKEN_NULL = 326,
-    TOKEN_NULLS = 327,
-    TOKEN_OFF = 328,
-    TOKEN_ON = 329,
-    TOKEN_ORDER = 330,
-    TOKEN_OUTER = 331,
-<<<<<<< HEAD
-    TOKEN_PRIMARY = 332,
-    TOKEN_QUIT = 333,
-    TOKEN_REAL = 334,
-    TOKEN_REFERENCES = 335,
-    TOKEN_RIGHT = 336,
-    TOKEN_ROW_DELIMITER = 337,
-    TOKEN_SELECT = 338,
-    TOKEN_SET = 339,
-    TOKEN_SMALLINT = 340,
-    TOKEN_TABLE = 341,
-    TOKEN_TIME = 342,
-    TOKEN_TIMESTAMP = 343,
-    TOKEN_TRUE = 344,
-    TOKEN_UNIQUE = 345,
-    TOKEN_UPDATE = 346,
-    TOKEN_USING = 347,
-    TOKEN_VALUES = 348,
-    TOKEN_VARCHAR = 349,
-    TOKEN_WHERE = 350,
-    TOKEN_WITH = 351,
-    TOKEN_YEARMONTH = 352,
-    TOKEN_EOF = 353,
-    TOKEN_LEX_ERROR = 354
-=======
-    TOKEN_PERCENT = 332,
-    TOKEN_PRIMARY = 333,
-    TOKEN_QUIT = 334,
-    TOKEN_REAL = 335,
-    TOKEN_REFERENCES = 336,
-    TOKEN_RIGHT = 337,
-    TOKEN_ROW_DELIMITER = 338,
-    TOKEN_SELECT = 339,
-    TOKEN_SET = 340,
-    TOKEN_SMALLINT = 341,
-    TOKEN_TABLE = 342,
-    TOKEN_TIME = 343,
-    TOKEN_TIMESTAMP = 344,
-    TOKEN_TRUE = 345,
-    TOKEN_TUPLESAMPLE = 346,
-    TOKEN_UNIQUE = 347,
-    TOKEN_UPDATE = 348,
-    TOKEN_USING = 349,
-    TOKEN_VALUES = 350,
-    TOKEN_VARCHAR = 351,
-    TOKEN_WHERE = 352,
-    TOKEN_WITH = 353,
-    TOKEN_YEARMONTH = 354,
-    TOKEN_EOF = 355,
-    TOKEN_LEX_ERROR = 356
->>>>>>> 138f07cc
+    TOKEN_BLOCKSAMPLE = 286,
+    TOKEN_BLOOM_FILTER = 287,
+    TOKEN_CSB_TREE = 288,
+    TOKEN_BY = 289,
+    TOKEN_CHARACTER = 290,
+    TOKEN_CHECK = 291,
+    TOKEN_COLUMN = 292,
+    TOKEN_CONSTRAINT = 293,
+    TOKEN_COPY = 294,
+    TOKEN_CREATE = 295,
+    TOKEN_DATE = 296,
+    TOKEN_DATETIME = 297,
+    TOKEN_DECIMAL = 298,
+    TOKEN_DEFAULT = 299,
+    TOKEN_DELETE = 300,
+    TOKEN_DELIMITER = 301,
+    TOKEN_DESC = 302,
+    TOKEN_DISTINCT = 303,
+    TOKEN_DOUBLE = 304,
+    TOKEN_DROP = 305,
+    TOKEN_ESCAPE_STRINGS = 306,
+    TOKEN_FALSE = 307,
+    TOKEN_FIRST = 308,
+    TOKEN_FLOAT = 309,
+    TOKEN_FOREIGN = 310,
+    TOKEN_FROM = 311,
+    TOKEN_FULL = 312,
+    TOKEN_GROUP = 313,
+    TOKEN_HAVING = 314,
+    TOKEN_INDEX = 315,
+    TOKEN_INNER = 316,
+    TOKEN_INSERT = 317,
+    TOKEN_INTEGER = 318,
+    TOKEN_INTERVAL = 319,
+    TOKEN_INTO = 320,
+    TOKEN_JOIN = 321,
+    TOKEN_KEY = 322,
+    TOKEN_LAST = 323,
+    TOKEN_LEFT = 324,
+    TOKEN_LIMIT = 325,
+    TOKEN_LONG = 326,
+    TOKEN_NULL = 327,
+    TOKEN_NULLS = 328,
+    TOKEN_OFF = 329,
+    TOKEN_ON = 330,
+    TOKEN_ORDER = 331,
+    TOKEN_OUTER = 332,
+    TOKEN_PERCENT = 333,
+    TOKEN_PRIMARY = 334,
+    TOKEN_QUIT = 335,
+    TOKEN_REAL = 336,
+    TOKEN_REFERENCES = 337,
+    TOKEN_RIGHT = 338,
+    TOKEN_ROW_DELIMITER = 339,
+    TOKEN_SELECT = 340,
+    TOKEN_SET = 341,
+    TOKEN_SMALLINT = 342,
+    TOKEN_TABLE = 343,
+    TOKEN_TIME = 344,
+    TOKEN_TIMESTAMP = 345,
+    TOKEN_TRUE = 346,
+    TOKEN_TUPLESAMPLE = 347,
+    TOKEN_UNIQUE = 348,
+    TOKEN_UPDATE = 349,
+    TOKEN_USING = 350,
+    TOKEN_VALUES = 351,
+    TOKEN_VARCHAR = 352,
+    TOKEN_WHERE = 353,
+    TOKEN_WITH = 354,
+    TOKEN_YEARMONTH = 355,
+    TOKEN_EOF = 356,
+    TOKEN_LEX_ERROR = 357
   };
 #endif
 
@@ -410,11 +369,7 @@
   quickstep::PtrVector<quickstep::ParseSubqueryTableReference> *with_list_;
   quickstep::ParseSubqueryTableReference *with_list_element_;
 
-<<<<<<< HEAD
-#line 367 "SqlParser_gen.cpp" /* yacc.c:355  */
-=======
-#line 372 "SqlParser_gen.cpp" /* yacc.c:355  */
->>>>>>> 138f07cc
+#line 373 "SqlParser_gen.cpp" /* yacc.c:355  */
 };
 
 typedef union YYSTYPE YYSTYPE;
@@ -449,11 +404,7 @@
 #include "SqlLexer_gen.hpp"
 void NotSupported(const YYLTYPE *location, yyscan_t yyscanner, const std::string &feature);
 
-<<<<<<< HEAD
-#line 402 "SqlParser_gen.cpp" /* yacc.c:358  */
-=======
-#line 405 "SqlParser_gen.cpp" /* yacc.c:358  */
->>>>>>> 138f07cc
+#line 408 "SqlParser_gen.cpp" /* yacc.c:358  */
 
 #ifdef short
 # undef short
@@ -697,36 +648,21 @@
 /* YYFINAL -- State number of the termination state.  */
 #define YYFINAL  42
 /* YYLAST -- Last index in YYTABLE.  */
-<<<<<<< HEAD
-#define YYLAST   915
+#define YYLAST   943
 
 /* YYNTOKENS -- Number of terminals.  */
-#define YYNTOKENS  110
-=======
-#define YYLAST   858
-
-/* YYNTOKENS -- Number of terminals.  */
-#define YYNTOKENS  112
->>>>>>> 138f07cc
+#define YYNTOKENS  113
 /* YYNNTS -- Number of nonterminals.  */
 #define YYNNTS  85
 /* YYNRULES -- Number of rules.  */
-#define YYNRULES  222
+#define YYNRULES  225
 /* YYNSTATES -- Number of states.  */
-<<<<<<< HEAD
-#define YYNSTATES  421
-=======
-#define YYNSTATES  426
->>>>>>> 138f07cc
+#define YYNSTATES  428
 
 /* YYTRANSLATE[YYX] -- Symbol number corresponding to YYX as returned
    by yylex, with out-of-bounds checking.  */
 #define YYUNDEFTOK  2
-<<<<<<< HEAD
-#define YYMAXUTOK   354
-=======
-#define YYMAXUTOK   356
->>>>>>> 138f07cc
+#define YYMAXUTOK   357
 
 #define YYTRANSLATE(YYX)                                                \
   ((unsigned int) (YYX) <= YYMAXUTOK ? yytranslate[YYX] : YYUNDEFTOK)
@@ -736,19 +672,11 @@
 static const yytype_uint8 yytranslate[] =
 {
        0,     2,     2,     2,     2,     2,     2,     2,     2,     2,
-<<<<<<< HEAD
-     106,     2,     2,     2,     2,     2,     2,     2,     2,     2,
+     109,     2,     2,     2,     2,     2,     2,     2,     2,     2,
        2,     2,     2,     2,     2,     2,     2,     2,     2,     2,
        2,     2,     2,     2,     2,     2,     2,     2,     2,     2,
-     107,   108,    23,    21,   109,    22,    27,    24,     2,     2,
-       2,     2,     2,     2,     2,     2,     2,     2,     2,   105,
-=======
-     108,     2,     2,     2,     2,     2,     2,     2,     2,     2,
-       2,     2,     2,     2,     2,     2,     2,     2,     2,     2,
-       2,     2,     2,     2,     2,     2,     2,     2,     2,     2,
-     109,   110,    22,    20,   111,    21,    26,    23,     2,     2,
-       2,     2,     2,     2,     2,     2,     2,     2,     2,   107,
->>>>>>> 138f07cc
+     110,   111,    23,    21,   112,    22,    27,    24,     2,     2,
+       2,     2,     2,     2,     2,     2,     2,     2,     2,   108,
        2,     2,     2,     2,     2,     2,     2,     2,     2,     2,
        2,     2,     2,     2,     2,     2,     2,     2,     2,     2,
        2,     2,     2,     2,     2,     2,     2,     2,     2,     2,
@@ -778,66 +706,36 @@
       70,    71,    72,    73,    74,    75,    76,    77,    78,    79,
       80,    81,    82,    83,    84,    85,    86,    87,    88,    89,
       90,    91,    92,    93,    94,    95,    96,    97,    98,    99,
-<<<<<<< HEAD
-     100,   101,   102,   103,   104
-=======
-     100,   101,   102,   103,   104,   105,   106
->>>>>>> 138f07cc
+     100,   101,   102,   103,   104,   105,   106,   107
 };
 
 #if YYDEBUG
   /* YYRLINE[YYN] -- Source line where rule number YYN was defined.  */
 static const yytype_uint16 yyrline[] =
 {
-<<<<<<< HEAD
-       0,   510,   510,   514,   518,   522,   526,   529,   536,   539,
-     542,   545,   548,   551,   554,   557,   560,   563,   569,   575,
-     582,   588,   595,   604,   609,   614,   619,   624,   628,   634,
-     639,   642,   645,   650,   653,   656,   659,   662,   665,   668,
-     671,   674,   677,   689,   692,   695,   713,   733,   736,   739,
-     744,   749,   755,   761,   770,   774,   780,   783,   788,   793,
-     798,   805,   812,   816,   822,   825,   830,   833,   841,   844,
-     849,   853,   859,   862,   865,   870,   873,   880,   885,   896,
-     900,   906,   909,   915,   923,   928,   933,   936,   941,   945,
-     949,   953,   959,   964,   969,   973,   979,   985,   990,   993,
-     998,  1002,  1008,  1014,  1020,  1023,  1027,  1033,  1036,  1041,
-    1045,  1051,  1054,  1057,  1062,  1067,  1070,  1076,  1080,  1086,
-    1092,  1098,  1104,  1110,  1116,  1122,  1128,  1136,  1141,  1145,
-    1149,  1153,  1156,  1161,  1164,  1169,  1172,  1177,  1181,  1187,
-    1190,  1195,  1198,  1203,  1206,  1211,  1214,  1233,  1237,  1243,
-    1250,  1253,  1256,  1261,  1264,  1267,  1273,  1276,  1281,  1286,
-    1295,  1300,  1309,  1314,  1317,  1322,  1325,  1330,  1336,  1342,
-    1345,  1351,  1354,  1359,  1362,  1367,  1370,  1375,  1378,  1381,
-    1384,  1389,  1393,  1397,  1402,  1406,  1412,  1415,  1418,  1421,
-    1433,  1437,  1456,  1471,  1475,  1481,  1484,  1490,  1493,  1496,
-    1499,  1502,  1505,  1508,  1511,  1514,  1517,  1522,  1533,  1536,
-    1541,  1544,  1550,  1554,  1560,  1563,  1571,  1574,  1577,  1580,
-    1586,  1591,  1596
-=======
-       0,   518,   518,   522,   526,   530,   534,   537,   544,   547,
-     550,   553,   556,   559,   562,   565,   568,   571,   577,   583,
-     590,   596,   603,   612,   617,   622,   627,   632,   636,   642,
-     647,   650,   653,   658,   661,   664,   667,   670,   673,   676,
-     679,   682,   685,   697,   700,   703,   721,   741,   744,   747,
-     752,   757,   763,   769,   778,   782,   788,   791,   796,   801,
-     806,   813,   820,   824,   830,   833,   838,   841,   849,   852,
-     857,   861,   867,   870,   873,   878,   881,   888,   893,   904,
-     908,   914,   917,   923,   931,   936,   941,   944,   949,   953,
-     957,   961,   967,   972,   977,   981,   987,   993,   998,  1001,
-    1006,  1010,  1016,  1022,  1028,  1031,  1035,  1041,  1044,  1049,
-    1053,  1059,  1062,  1065,  1070,  1075,  1078,  1084,  1088,  1094,
-    1100,  1106,  1112,  1118,  1124,  1130,  1136,  1144,  1149,  1152,
-    1155,  1160,  1164,  1168,  1171,  1175,  1180,  1183,  1188,  1191,
-    1196,  1200,  1206,  1209,  1214,  1217,  1222,  1225,  1230,  1233,
-    1252,  1256,  1262,  1269,  1272,  1275,  1280,  1283,  1286,  1292,
-    1295,  1300,  1305,  1314,  1319,  1328,  1333,  1336,  1341,  1344,
-    1349,  1355,  1361,  1368,  1371,  1378,  1381,  1386,  1389,  1394,
-    1397,  1402,  1405,  1408,  1411,  1416,  1420,  1424,  1429,  1433,
-    1439,  1442,  1445,  1448,  1460,  1464,  1483,  1498,  1502,  1508,
-    1511,  1517,  1520,  1523,  1526,  1529,  1532,  1537,  1548,  1551,
-    1556,  1559,  1565,  1569,  1575,  1578,  1586,  1589,  1592,  1595,
-    1601,  1606,  1611
->>>>>>> 138f07cc
+       0,   519,   519,   523,   527,   531,   535,   538,   545,   548,
+     551,   554,   557,   560,   563,   566,   569,   572,   578,   584,
+     591,   597,   604,   613,   618,   623,   628,   633,   637,   643,
+     648,   651,   654,   659,   662,   665,   668,   671,   674,   677,
+     680,   683,   686,   698,   701,   704,   722,   742,   745,   748,
+     753,   758,   764,   770,   779,   783,   789,   792,   797,   802,
+     807,   814,   821,   825,   831,   834,   839,   842,   850,   853,
+     858,   862,   868,   871,   874,   879,   882,   889,   894,   905,
+     909,   915,   918,   924,   932,   937,   942,   945,   950,   954,
+     958,   962,   968,   973,   978,   982,   988,   994,   999,  1002,
+    1007,  1011,  1017,  1023,  1029,  1032,  1036,  1042,  1045,  1050,
+    1054,  1060,  1063,  1066,  1071,  1076,  1079,  1085,  1089,  1095,
+    1101,  1107,  1113,  1119,  1125,  1131,  1137,  1145,  1150,  1153,
+    1156,  1161,  1165,  1169,  1172,  1176,  1181,  1184,  1189,  1192,
+    1197,  1201,  1207,  1210,  1215,  1218,  1223,  1226,  1231,  1234,
+    1253,  1257,  1263,  1270,  1273,  1276,  1281,  1284,  1287,  1293,
+    1296,  1301,  1306,  1315,  1320,  1329,  1334,  1337,  1342,  1345,
+    1350,  1356,  1362,  1365,  1371,  1374,  1379,  1382,  1387,  1390,
+    1395,  1398,  1401,  1404,  1409,  1413,  1417,  1422,  1426,  1432,
+    1435,  1438,  1441,  1453,  1457,  1476,  1491,  1495,  1501,  1504,
+    1510,  1513,  1516,  1519,  1522,  1525,  1528,  1531,  1534,  1537,
+    1542,  1553,  1556,  1561,  1564,  1570,  1574,  1580,  1583,  1591,
+    1594,  1597,  1600,  1606,  1611,  1616
 };
 #endif
 
@@ -850,36 +748,30 @@
   "TOKEN_STRING_SINGLE_QUOTED", "TOKEN_STRING_DOUBLE_QUOTED",
   "TOKEN_UNSIGNED_NUMVAL", "TOKEN_OR", "TOKEN_AND", "TOKEN_NOT",
   "TOKEN_EQ", "TOKEN_LT", "TOKEN_LEQ", "TOKEN_GT", "TOKEN_GEQ",
-<<<<<<< HEAD
   "TOKEN_NEQ", "TOKEN_LIKE", "TOKEN_REGEXP", "TOKEN_BETWEEN", "TOKEN_IS",
   "'+'", "'-'", "'*'", "'/'", "UNARY_PLUS", "UNARY_MINUS", "'.'",
   "TOKEN_ADD", "TOKEN_ALL", "TOKEN_ALTER", "TOKEN_AS", "TOKEN_ASC",
   "TOKEN_BIGINT", "TOKEN_BIT", "TOKEN_BLOCKPROPERTIES",
-=======
-  "TOKEN_NEQ", "TOKEN_LIKE", "TOKEN_BETWEEN", "TOKEN_IS", "'+'", "'-'",
-  "'*'", "'/'", "UNARY_PLUS", "UNARY_MINUS", "'.'", "TOKEN_ADD",
-  "TOKEN_ALL", "TOKEN_ALTER", "TOKEN_AS", "TOKEN_ASC", "TOKEN_BIGINT",
-  "TOKEN_BIT", "TOKEN_BLOCKPROPERTIES", "TOKEN_BLOCKSAMPLE",
->>>>>>> 138f07cc
-  "TOKEN_BLOOM_FILTER", "TOKEN_CSB_TREE", "TOKEN_BY", "TOKEN_CHARACTER",
-  "TOKEN_CHECK", "TOKEN_COLUMN", "TOKEN_CONSTRAINT", "TOKEN_COPY",
-  "TOKEN_CREATE", "TOKEN_DATE", "TOKEN_DATETIME", "TOKEN_DECIMAL",
-  "TOKEN_DEFAULT", "TOKEN_DELETE", "TOKEN_DELIMITER", "TOKEN_DESC",
-  "TOKEN_DISTINCT", "TOKEN_DOUBLE", "TOKEN_DROP", "TOKEN_ESCAPE_STRINGS",
-  "TOKEN_FALSE", "TOKEN_FIRST", "TOKEN_FLOAT", "TOKEN_FOREIGN",
-  "TOKEN_FROM", "TOKEN_FULL", "TOKEN_GROUP", "TOKEN_HAVING", "TOKEN_INDEX",
-  "TOKEN_INNER", "TOKEN_INSERT", "TOKEN_INTEGER", "TOKEN_INTERVAL",
-  "TOKEN_INTO", "TOKEN_JOIN", "TOKEN_KEY", "TOKEN_LAST", "TOKEN_LEFT",
-  "TOKEN_LIMIT", "TOKEN_LONG", "TOKEN_NULL", "TOKEN_NULLS", "TOKEN_OFF",
-  "TOKEN_ON", "TOKEN_ORDER", "TOKEN_OUTER", "TOKEN_PERCENT",
-  "TOKEN_PRIMARY", "TOKEN_QUIT", "TOKEN_REAL", "TOKEN_REFERENCES",
-  "TOKEN_RIGHT", "TOKEN_ROW_DELIMITER", "TOKEN_SELECT", "TOKEN_SET",
-  "TOKEN_SMALLINT", "TOKEN_TABLE", "TOKEN_TIME", "TOKEN_TIMESTAMP",
-  "TOKEN_TRUE", "TOKEN_TUPLESAMPLE", "TOKEN_UNIQUE", "TOKEN_UPDATE",
-  "TOKEN_USING", "TOKEN_VALUES", "TOKEN_VARCHAR", "TOKEN_WHERE",
-  "TOKEN_WITH", "TOKEN_YEARMONTH", "TOKEN_EOF", "TOKEN_LEX_ERROR", "';'",
-  "'\\n'", "'('", "')'", "','", "$accept", "start", "sql_statement",
-  "quit_statement", "alter_table_statement", "create_table_statement",
+  "TOKEN_BLOCKSAMPLE", "TOKEN_BLOOM_FILTER", "TOKEN_CSB_TREE", "TOKEN_BY",
+  "TOKEN_CHARACTER", "TOKEN_CHECK", "TOKEN_COLUMN", "TOKEN_CONSTRAINT",
+  "TOKEN_COPY", "TOKEN_CREATE", "TOKEN_DATE", "TOKEN_DATETIME",
+  "TOKEN_DECIMAL", "TOKEN_DEFAULT", "TOKEN_DELETE", "TOKEN_DELIMITER",
+  "TOKEN_DESC", "TOKEN_DISTINCT", "TOKEN_DOUBLE", "TOKEN_DROP",
+  "TOKEN_ESCAPE_STRINGS", "TOKEN_FALSE", "TOKEN_FIRST", "TOKEN_FLOAT",
+  "TOKEN_FOREIGN", "TOKEN_FROM", "TOKEN_FULL", "TOKEN_GROUP",
+  "TOKEN_HAVING", "TOKEN_INDEX", "TOKEN_INNER", "TOKEN_INSERT",
+  "TOKEN_INTEGER", "TOKEN_INTERVAL", "TOKEN_INTO", "TOKEN_JOIN",
+  "TOKEN_KEY", "TOKEN_LAST", "TOKEN_LEFT", "TOKEN_LIMIT", "TOKEN_LONG",
+  "TOKEN_NULL", "TOKEN_NULLS", "TOKEN_OFF", "TOKEN_ON", "TOKEN_ORDER",
+  "TOKEN_OUTER", "TOKEN_PERCENT", "TOKEN_PRIMARY", "TOKEN_QUIT",
+  "TOKEN_REAL", "TOKEN_REFERENCES", "TOKEN_RIGHT", "TOKEN_ROW_DELIMITER",
+  "TOKEN_SELECT", "TOKEN_SET", "TOKEN_SMALLINT", "TOKEN_TABLE",
+  "TOKEN_TIME", "TOKEN_TIMESTAMP", "TOKEN_TRUE", "TOKEN_TUPLESAMPLE",
+  "TOKEN_UNIQUE", "TOKEN_UPDATE", "TOKEN_USING", "TOKEN_VALUES",
+  "TOKEN_VARCHAR", "TOKEN_WHERE", "TOKEN_WITH", "TOKEN_YEARMONTH",
+  "TOKEN_EOF", "TOKEN_LEX_ERROR", "';'", "'\\n'", "'('", "')'", "','",
+  "$accept", "start", "sql_statement", "quit_statement",
+  "alter_table_statement", "create_table_statement",
   "create_index_statement", "drop_table_statement", "column_def",
   "column_def_commalist", "data_type", "column_constraint_def",
   "column_constraint_def_list", "opt_column_constraint_def_list",
@@ -924,19 +816,15 @@
      320,   321,   322,   323,   324,   325,   326,   327,   328,   329,
      330,   331,   332,   333,   334,   335,   336,   337,   338,   339,
      340,   341,   342,   343,   344,   345,   346,   347,   348,   349,
-<<<<<<< HEAD
-     350,   351,   352,   353,   354,    59,    10,    40,    41,    44
-=======
-     350,   351,   352,   353,   354,   355,   356,    59,    10,    40,
-      41,    44
->>>>>>> 138f07cc
+     350,   351,   352,   353,   354,   355,   356,   357,    59,    10,
+      40,    41,    44
 };
 # endif
 
-#define YYPACT_NINF -189
+#define YYPACT_NINF -182
 
 #define yypact_value_is_default(Yystate) \
-  (!!((Yystate) == (-189)))
+  (!!((Yystate) == (-182)))
 
 #define YYTABLE_NINF -99
 
@@ -947,95 +835,49 @@
      STATE-NUM.  */
 static const yytype_int16 yypact[] =
 {
-<<<<<<< HEAD
-      38,  -178,  -178,   -48,   190,    -6,   -40,   -25,     7,  -178,
-     190,   190,  -178,   152,   119,  -178,  -178,  -178,  -178,  -178,
-    -178,  -178,  -178,  -178,  -178,    -8,   -44,    92,   190,  -178,
-    -178,   109,   190,   190,   190,   190,   190,   108,    93,  -178,
-     174,   105,  -178,  -178,  -178,    42,  -178,  -178,  -178,  -178,
-      83,   218,   157,   137,   146,  -178,    66,   190,   190,   141,
-     190,  -178,  -178,   383,   106,   175,   125,   190,   190,   487,
-    -178,  -178,   165,   190,    95,  -178,   248,  -178,    -8,  -178,
-     120,  -178,  -178,  -178,   271,   280,  -178,  -178,  -178,   192,
-    -178,   234,  -178,  -178,  -178,  -178,   299,  -178,  -178,  -178,
-    -178,  -178,  -178,   200,   241,   554,   306,   253,   222,  -178,
-     187,   207,  -178,  -178,  -178,  -178,  -178,   621,   -10,   190,
-     -21,   190,   190,   226,  -178,   227,  -178,   124,   813,   688,
-     487,   321,   323,  -178,  -178,   279,   316,   752,   126,   190,
-    -178,   554,   229,  -178,   190,  -178,  -178,   331,  -178,  -178,
-     332,  -178,     0,  -178,    12,   146,   554,  -178,  -178,   190,
-     554,  -178,  -178,  -178,   554,   280,  -178,   190,   379,  -178,
-     235,   272,   274,   240,  -178,  -178,  -178,    29,   190,   251,
-     -21,   190,  -178,    80,  -178,     6,   168,   487,   487,   202,
-    -178,  -178,  -178,  -178,  -178,  -178,  -178,  -178,   554,   554,
-      13,  -178,   130,   257,  -178,   220,  -178,  -178,   243,   249,
-    -178,    41,  -178,   -13,    41,     9,   287,  -178,  -178,   207,
-    -178,  -178,   250,  -178,   220,   142,   487,   252,   255,   190,
-     358,    -1,   144,   147,   225,  -178,   256,   263,  -178,   290,
-     260,   752,  -178,   297,   190,  -178,  -178,    80,  -178,  -178,
-     323,  -178,  -178,  -178,   554,   150,   220,   293,  -178,  -178,
-     752,   265,  -178,  -178,   190,  -178,  -178,   -37,   300,   190,
-      72,   122,    12,  -178,    84,  -178,  -178,  -178,   335,   312,
-    -178,  -178,   554,    17,   190,   190,   155,  -178,  -178,  -178,
-    -178,  -178,  -178,  -178,    96,  -178,  -178,  -178,   273,   -21,
-     343,  -178,  -178,   487,  -178,  -178,   284,  -178,   179,   554,
-    -178,  -178,   752,  -178,   190,   311,   190,   -42,   190,   322,
-     190,   324,  -178,  -178,   554,   487,   313,   220,  -178,   158,
-     162,  -178,   390,    -1,   190,  -178,  -178,   289,    19,   190,
-     554,   220,   166,    -9,   190,    20,   487,    23,   190,    24,
-     190,   288,   321,   360,   325,   318,  -178,  -178,  -178,   209,
-    -178,  -178,  -178,  -178,     5,   190,  -178,   301,   220,  -178,
-     487,    51,   487,   321,   487,    52,   487,    57,   554,   400,
-    -178,   190,  -178,   190,  -178,  -178,   190,  -178,   211,  -178,
-     321,   487,   321,   321,   487,   321,   487,   302,  -178,    14,
-    -178,   303,  -178,   213,  -178,   321,   321,   321,   554,  -178,
-    -178,   337,   190,  -178,  -178,    26,  -178,   216,  -178,  -178,
-    -178
-=======
-      43,  -189,  -189,   -35,   156,   -15,    45,    36,    44,  -189,
-     156,   156,  -189,   131,   105,  -189,  -189,  -189,  -189,  -189,
-    -189,  -189,  -189,  -189,  -189,    77,   -58,   173,   156,  -189,
-    -189,   134,   156,   156,   156,   156,   156,   114,    96,  -189,
-     181,   129,  -189,  -189,  -189,    10,  -189,  -189,  -189,  -189,
-      49,   210,   183,   151,   189,  -189,   -27,   156,   156,   184,
-     156,  -189,  -189,   422,   102,   160,   167,   156,   156,   472,
-    -189,  -189,   188,   156,    -7,  -189,   287,  -189,    77,  -189,
-     106,  -189,  -189,  -189,   293,   294,  -189,  -189,  -189,   195,
-    -189,   234,  -189,  -189,  -189,  -189,   301,  -189,  -189,  -189,
-    -189,  -189,  -189,   199,   243,   538,   308,   255,   206,  -189,
-     193,   196,  -189,  -189,  -189,  -189,  -189,   588,   -21,   156,
-     -18,   156,   156,   209,  -189,   213,  -189,   110,   754,   654,
-     472,   311,   312,  -189,  -189,   230,   306,   704,   117,   156,
-    -189,   538,   216,  -189,   156,  -189,  -189,   321,  -189,  -189,
-     323,  -189,     6,  -189,    11,   189,   538,  -189,  -189,   156,
-     538,  -189,  -189,  -189,   538,   294,  -189,   156,   356,  -189,
-     222,   263,   264,   227,  -189,  -189,  -189,   148,   156,   238,
-     -18,   156,  -189,    50,  -189,     2,   172,   472,   472,   322,
-    -189,  -189,  -189,  -189,  -189,  -189,   334,   538,   538,     8,
-    -189,   119,   241,  -189,   212,  -189,  -189,   232,   235,  -189,
-      55,  -189,    69,    55,   -16,   282,  -189,  -189,   196,  -189,
-    -189,   244,  -189,   212,   124,   472,   242,   246,   156,   351,
-      73,   126,   143,   228,  -189,   248,   254,  -189,   288,   259,
-     704,  -189,   298,   156,  -189,  -189,    50,  -189,  -189,   312,
-    -189,   538,  -189,    90,   212,   295,  -189,  -189,   704,   265,
-    -189,  -189,   156,  -189,  -189,    21,   303,   156,    97,   100,
-      11,  -189,    84,  -189,  -189,   368,   372,    55,   342,   318,
-    -189,  -189,   538,    12,   156,   156,   158,  -189,  -189,  -189,
-    -189,  -189,  -189,  -189,   150,  -189,  -189,  -189,   274,   -18,
-     352,  -189,  -189,   472,  -189,  -189,   276,  -189,   152,   538,
-    -189,  -189,   704,  -189,   156,   320,   156,   -56,   156,   324,
-     156,   326,  -189,  -189,   309,   310,  -189,   538,   472,   313,
-     212,  -189,   161,   165,  -189,   392,    73,   156,  -189,  -189,
-     289,    13,   156,   538,   212,   168,   -45,   156,   -44,   472,
-     -43,   156,   -40,   156,  -189,  -189,   296,   311,   361,   330,
-     314,  -189,  -189,  -189,   174,  -189,  -189,  -189,  -189,     5,
-     156,  -189,   300,   212,  -189,   472,   -37,   472,   311,   472,
-     -36,   472,   -28,   538,   398,  -189,   156,  -189,   156,  -189,
-    -189,   156,  -189,   176,  -189,   311,   472,   311,   311,   472,
-     311,   472,   297,  -189,   144,  -189,   302,  -189,   179,  -189,
-     311,   311,   311,   538,  -189,  -189,   329,   156,  -189,  -189,
-     -20,  -189,   185,  -189,  -189,  -189
->>>>>>> 138f07cc
+      99,  -182,  -182,   -70,   186,   -43,    -6,   -28,   -22,  -182,
+     186,   186,  -182,    95,   106,  -182,  -182,  -182,  -182,  -182,
+    -182,  -182,  -182,  -182,  -182,    17,   -29,   133,   186,  -182,
+    -182,    92,   186,   186,   186,   186,   186,    20,    44,  -182,
+     164,    90,  -182,  -182,  -182,    39,  -182,  -182,  -182,  -182,
+      -8,   201,   129,   111,   144,  -182,   -61,   186,   186,   118,
+     186,  -182,  -182,   452,   143,   173,   114,   186,   186,   527,
+    -182,  -182,   126,   186,    25,  -182,   245,  -182,    17,  -182,
+     115,  -182,  -182,  -182,   265,   267,  -182,  -182,  -182,   177,
+    -182,   222,  -182,  -182,  -182,  -182,   284,  -182,  -182,  -182,
+    -182,  -182,  -182,   182,   224,   593,   290,   235,   185,  -182,
+     198,   207,  -182,  -182,  -182,  -182,  -182,   659,   -13,   186,
+     -24,   186,   186,   188,  -182,   189,  -182,   121,   825,   725,
+     527,   292,   294,  -182,  -182,   921,   281,   775,   123,   186,
+    -182,   593,   193,  -182,   186,  -182,  -182,   298,  -182,  -182,
+     299,  -182,     5,  -182,    15,   144,   593,  -182,  -182,   186,
+     593,  -182,  -182,  -182,   593,   267,  -182,   186,   386,  -182,
+     197,   236,   237,   200,  -182,  -182,  -182,   108,   186,   211,
+     -24,   186,  -182,   124,  -182,     1,    72,   527,   527,   163,
+    -182,  -182,  -182,  -182,  -182,  -182,  -182,  -182,   593,   593,
+      24,  -182,   127,   212,  -182,   220,  -182,  -182,   204,   208,
+    -182,   141,  -182,   105,   141,   -31,   266,  -182,  -182,   207,
+    -182,  -182,   217,  -182,   220,   132,   527,   221,   223,   186,
+     325,   -18,   134,   138,   215,  -182,   225,   228,  -182,   257,
+     226,   775,  -182,   270,   186,  -182,  -182,   124,  -182,  -182,
+     294,  -182,  -182,  -182,   593,    37,   220,   261,  -182,  -182,
+     775,   229,  -182,  -182,   186,  -182,  -182,    50,   272,   186,
+      51,    80,    15,  -182,   125,  -182,  -182,   340,   343,   141,
+     313,   289,  -182,  -182,   593,     2,   186,   186,   147,  -182,
+    -182,  -182,  -182,  -182,  -182,  -182,   119,  -182,  -182,  -182,
+     244,   -24,   321,  -182,  -182,   527,  -182,  -182,   247,  -182,
+     139,   593,  -182,  -182,   775,  -182,   186,   287,   186,   -55,
+     186,   288,   186,   291,  -182,  -182,   277,   280,  -182,   593,
+     527,   283,   220,  -182,   150,   152,  -182,   360,   -18,   186,
+    -182,  -182,   256,     3,   186,   593,   220,   155,   -45,   186,
+     -37,   527,   -36,   186,    -9,   186,  -182,  -182,   258,   292,
+     330,   296,   285,  -182,  -182,  -182,   159,  -182,  -182,  -182,
+    -182,     9,   186,  -182,   262,   220,  -182,   527,    29,   527,
+     292,   527,    30,   527,    40,   593,   368,  -182,   186,  -182,
+     186,  -182,  -182,   186,  -182,   165,  -182,   292,   527,   292,
+     292,   527,   292,   527,   269,  -182,   136,  -182,   273,  -182,
+     167,  -182,   292,   292,   292,   593,  -182,  -182,   301,   186,
+    -182,  -182,   -21,  -182,   169,  -182,  -182,  -182
 };
 
   /* YYDEFACT[STATE-NUM] -- Default reduction number in state STATE-NUM.
@@ -1043,142 +885,77 @@
      means the default is an error.  */
 static const yytype_uint8 yydefact[] =
 {
-       0,     6,   222,     0,     0,     0,     0,     0,     0,    18,
+       0,     6,   225,     0,     0,     0,     0,     0,     0,    18,
        0,     0,     7,     0,     0,    15,     8,    10,    11,    13,
-      14,     9,    17,    12,    16,     0,     0,   220,     0,   214,
-     215,     0,     0,     0,     0,     0,     0,     0,    99,   100,
-<<<<<<< HEAD
-       0,   135,     1,     3,     2,   104,    97,     5,     4,   221,
-       0,     0,     0,     0,   156,    25,     0,     0,     0,     0,
-       0,   105,   106,     0,     0,     0,    86,     0,     0,     0,
-      93,   157,     0,     0,   156,    95,     0,   101,     0,   102,
-       0,   212,   190,   187,     0,   207,   107,    40,    29,     0,
-      30,    31,    34,    36,    37,    39,     0,    41,   186,    35,
-      38,    32,    33,     0,     0,     0,     0,     0,   108,   109,
-     113,   172,   174,   176,   179,   178,   177,     0,   195,     0,
-       0,     0,     0,     0,    85,    66,    27,     0,     0,     0,
-       0,   158,   160,   162,   164,     0,   177,     0,     0,     0,
-      92,     0,     0,   136,     0,   188,   189,     0,    43,   191,
-       0,    44,     0,   192,     0,   156,     0,   208,   209,     0,
-       0,   112,   210,   211,     0,     0,   175,     0,     0,    19,
-       0,     0,     0,     0,    20,    21,    22,     0,     0,     0,
-      64,     0,    42,    56,   163,     0,     0,     0,     0,     0,
-     197,   199,   200,   201,   202,   198,   203,   205,     0,     0,
-       0,   193,     0,     0,    94,    96,   127,   213,     0,     0,
-     180,     0,   137,   115,   131,   132,   139,   110,   111,   171,
-     173,   196,     0,   181,   184,     0,     0,     0,     0,     0,
-       0,     0,     0,     0,     0,    63,    65,    68,    28,     0,
-       0,     0,    47,     0,     0,    49,    55,    57,    26,   170,
-     159,   161,   204,   206,     0,     0,   169,     0,   168,    84,
-       0,     0,    45,    46,     0,   128,   133,     0,     0,     0,
-       0,     0,     0,   114,   116,   118,   130,   129,     0,   141,
-     182,   183,     0,     0,     0,     0,     0,    88,   218,   219,
-     217,   216,    89,    87,     0,    67,    79,    80,    81,     0,
-       0,    23,    48,     0,    51,    50,     0,    54,     0,     0,
-     167,   194,     0,   134,     0,     0,     0,     0,     0,     0,
-       0,     0,   138,   117,     0,     0,   143,   185,    61,     0,
-       0,    58,     0,     0,     0,    24,    62,     0,     0,     0,
-       0,   165,     0,     0,     0,     0,     0,     0,     0,     0,
-       0,   140,   142,     0,   145,     0,    59,    90,    91,     0,
-      70,    72,    73,    74,     0,     0,    52,     0,   166,    83,
-       0,     0,     0,   120,     0,     0,     0,     0,     0,     0,
-     103,     0,    82,     0,    78,    76,     0,    75,     0,    53,
-     126,     0,   119,   122,     0,   124,     0,   144,   147,   150,
-     146,     0,    71,     0,    69,   125,   121,   123,     0,   151,
-     152,   153,     0,    77,   148,     0,   149,     0,   154,   155,
-      60
-=======
-       0,   138,     1,     3,     2,   104,    97,     5,     4,   221,
+      14,     9,    17,    12,    16,     0,     0,   223,     0,   217,
+     218,     0,     0,     0,     0,     0,     0,     0,    99,   100,
+       0,   138,     1,     3,     2,   104,    97,     5,     4,   224,
        0,     0,     0,     0,   159,    25,     0,     0,     0,     0,
        0,   105,   106,     0,     0,     0,    86,     0,     0,     0,
       93,   160,     0,     0,   159,    95,     0,   101,     0,   102,
-       0,   212,   194,   191,     0,   207,   107,    40,    29,     0,
-      30,    31,    34,    36,    37,    39,     0,    41,   190,    35,
+       0,   215,   193,   190,     0,   210,   107,    40,    29,     0,
+      30,    31,    34,    36,    37,    39,     0,    41,   189,    35,
       38,    32,    33,     0,     0,     0,     0,     0,   108,   109,
-     113,   176,   178,   180,   183,   182,   181,     0,   199,     0,
+     113,   175,   177,   179,   182,   181,   180,     0,   198,     0,
        0,     0,     0,     0,    85,    66,    27,     0,     0,     0,
-       0,   161,   163,   165,   167,     0,   181,     0,     0,     0,
-      92,     0,     0,   139,     0,   192,   193,     0,    43,   195,
-       0,    44,     0,   196,     0,   159,     0,   208,   209,     0,
-       0,   112,   210,   211,     0,     0,   179,     0,     0,    19,
+       0,   161,   163,   165,   167,     0,   180,     0,     0,     0,
+      92,     0,     0,   139,     0,   191,   192,     0,    43,   194,
+       0,    44,     0,   195,     0,   159,     0,   211,   212,     0,
+       0,   112,   213,   214,     0,     0,   178,     0,     0,    19,
        0,     0,     0,     0,    20,    21,    22,     0,     0,     0,
       64,     0,    42,    56,   166,     0,     0,     0,     0,     0,
-     201,   203,   204,   205,   206,   202,     0,     0,     0,     0,
-     197,     0,     0,    94,    96,   127,   213,     0,     0,   184,
-       0,   140,   115,   135,   128,   142,   110,   111,   175,   177,
-     200,     0,   185,   188,     0,     0,     0,     0,     0,     0,
-       0,     0,     0,     0,    63,    65,    68,    28,     0,     0,
-       0,    47,     0,     0,    49,    55,    57,    26,   174,   162,
-     164,     0,   172,     0,   173,     0,   171,    84,     0,     0,
-      45,    46,     0,   131,   136,     0,     0,     0,     0,     0,
-       0,   114,   116,   118,   134,     0,     0,   133,     0,   144,
-     186,   187,     0,     0,     0,     0,     0,    88,   218,   219,
-     217,   216,    89,    87,     0,    67,    79,    80,    81,     0,
-       0,    23,    48,     0,    51,    50,     0,    54,     0,     0,
-     170,   198,     0,   137,     0,     0,     0,     0,     0,     0,
-       0,     0,   141,   117,     0,     0,   132,     0,     0,   146,
-     189,    61,     0,     0,    58,     0,     0,     0,    24,    62,
-       0,     0,     0,     0,   168,     0,     0,     0,     0,     0,
-       0,     0,     0,     0,   129,   130,   143,   145,     0,   148,
-       0,    59,    90,    91,     0,    70,    72,    73,    74,     0,
-       0,    52,     0,   169,    83,     0,     0,     0,   120,     0,
-       0,     0,     0,     0,     0,   103,     0,    82,     0,    78,
-      76,     0,    75,     0,    53,   126,     0,   119,   122,     0,
-     124,     0,   147,   150,   153,   149,     0,    71,     0,    69,
-     125,   121,   123,     0,   154,   155,   156,     0,    77,   151,
-       0,   152,     0,   157,   158,    60
->>>>>>> 138f07cc
+     200,   202,   203,   204,   205,   201,   206,   208,     0,     0,
+       0,   196,     0,     0,    94,    96,   127,   216,     0,     0,
+     183,     0,   140,   115,   135,   128,   142,   110,   111,   174,
+     176,   199,     0,   184,   187,     0,     0,     0,     0,     0,
+       0,     0,     0,     0,     0,    63,    65,    68,    28,     0,
+       0,     0,    47,     0,     0,    49,    55,    57,    26,   173,
+     162,   164,   207,   209,     0,     0,   172,     0,   171,    84,
+       0,     0,    45,    46,     0,   131,   136,     0,     0,     0,
+       0,     0,     0,   114,   116,   118,   134,     0,     0,   133,
+       0,   144,   185,   186,     0,     0,     0,     0,     0,    88,
+     221,   222,   220,   219,    89,    87,     0,    67,    79,    80,
+      81,     0,     0,    23,    48,     0,    51,    50,     0,    54,
+       0,     0,   170,   197,     0,   137,     0,     0,     0,     0,
+       0,     0,     0,     0,   141,   117,     0,     0,   132,     0,
+       0,   146,   188,    61,     0,     0,    58,     0,     0,     0,
+      24,    62,     0,     0,     0,     0,   168,     0,     0,     0,
+       0,     0,     0,     0,     0,     0,   129,   130,   143,   145,
+       0,   148,     0,    59,    90,    91,     0,    70,    72,    73,
+      74,     0,     0,    52,     0,   169,    83,     0,     0,     0,
+     120,     0,     0,     0,     0,     0,     0,   103,     0,    82,
+       0,    78,    76,     0,    75,     0,    53,   126,     0,   119,
+     122,     0,   124,     0,   147,   150,   153,   149,     0,    71,
+       0,    69,   125,   121,   123,     0,   154,   155,   156,     0,
+      77,   151,     0,   152,     0,   157,   158,    60
 };
 
   /* YYPGOTO[NTERM-NUM].  */
 static const yytype_int16 yypgoto[] =
 {
-<<<<<<< HEAD
-    -178,  -178,  -178,  -178,  -178,  -178,  -178,  -178,   -93,  -178,
-     291,   173,  -178,  -178,  -177,  -178,  -178,  -178,  -178,    50,
-      40,  -178,  -178,  -178,  -178,  -178,  -178,  -178,  -178,  -178,
-    -178,  -178,  -178,   282,  -178,  -178,  -178,   369,   353,  -178,
-    -178,  -178,   277,  -178,  -178,  -178,   160,   376,   167,   113,
-      -7,  -178,  -178,  -178,  -178,  -178,  -178,    30,  -178,  -178,
-     -64,  -178,   -88,   258,   254,   314,   -55,   292,   276,   327,
-    -149,   129,  -136,   136,   -20,  -178,  -178,  -178,  -178,   -71,
-      -4,   116,  -178,  -178
-=======
-    -189,  -189,  -189,  -189,  -189,  -189,  -189,  -189,  -103,  -189,
-     284,   169,  -189,  -189,  -178,  -189,  -189,  -189,  -189,    46,
-      29,  -189,  -189,  -189,  -189,  -189,  -189,  -189,  -189,  -189,
-    -189,  -189,  -189,   279,  -189,  -189,  -189,   362,   341,  -189,
-    -189,  -189,   266,  -189,  -189,  -189,   149,   366,  -189,   163,
-    -188,   -10,  -189,  -189,  -189,  -189,  -189,  -189,    17,  -189,
-    -189,   -61,  -189,   -72,   247,   249,   307,   -60,   275,   281,
-     331,  -146,   111,  -133,   127,   -29,  -189,  -189,  -189,  -189,
-     -59,    -4,   104,  -189,  -189
->>>>>>> 138f07cc
+    -182,  -182,  -182,  -182,  -182,  -182,  -182,  -182,   -77,  -182,
+     249,   135,  -182,  -182,  -178,  -182,  -182,  -182,  -182,    13,
+      -2,  -182,  -182,  -182,  -182,  -182,  -182,  -182,  -182,  -182,
+    -182,  -182,  -182,   255,  -182,  -182,  -182,   338,   319,  -182,
+    -182,  -182,   243,  -182,  -182,  -182,   128,   342,  -182,   131,
+    -181,    -7,  -182,  -182,  -182,  -182,  -182,  -182,   -11,  -182,
+    -182,   -56,  -182,    -3,   218,   230,   282,   -60,   246,   248,
+     293,  -146,    84,  -136,   100,   -57,  -182,  -182,  -182,  -182,
+     -32,    -4,    78,  -182,  -182
 };
 
   /* YYDEFGOTO[NTERM-NUM].  */
 static const yytype_int16 yydefgoto[] =
 {
       -1,    13,    14,    15,    16,    17,    18,    19,   126,   127,
-<<<<<<< HEAD
-     106,   246,   247,   248,   174,   236,   237,   179,   301,   359,
-     360,   361,   362,   363,   298,   335,    20,    21,   124,   232,
+     106,   246,   247,   248,   174,   236,   237,   179,   303,   366,
+     367,   368,   369,   370,   300,   340,    20,    21,   124,   232,
       22,    23,    74,    75,    24,    25,    38,    39,    46,    63,
-     107,   108,   109,   155,   273,   274,   275,   211,   212,   265,
-     266,   213,   279,   326,   354,   380,   397,   398,   411,   416,
-      70,    71,   131,   132,   133,   134,   135,   111,   112,   113,
-     114,   225,   115,   202,   116,   199,   117,   160,   164,    80,
-     118,   292,    26,    27
-=======
-     106,   245,   246,   247,   174,   235,   236,   179,   301,   364,
-     365,   366,   367,   368,   298,   338,    20,    21,   124,   231,
-      22,    23,    74,    75,    24,    25,    38,    39,    46,    63,
-     107,   108,   109,   155,   271,   272,   273,   210,   277,   211,
-     263,   264,   212,   279,   329,   359,   385,   402,   403,   416,
-     421,    70,    71,   131,   132,   133,   134,   135,   111,   112,
-     113,   114,   224,   115,   201,   116,   198,   117,   160,   164,
-      80,   118,   292,    26,    27
->>>>>>> 138f07cc
+     107,   108,   109,   155,   273,   274,   275,   211,   279,   212,
+     265,   266,   213,   281,   331,   361,   387,   404,   405,   418,
+     423,    70,    71,   131,   132,   133,   134,   135,   111,   112,
+     113,   114,   225,   115,   202,   116,   199,   117,   160,   164,
+      80,   118,   294,    26,    27
 };
 
   /* YYTABLE[YYPACT[STATE-NUM]] -- What to do in state STATE-NUM.  If
@@ -1186,521 +963,277 @@
      number is the opposite.  If YYTABLE_NINF, syntax error.  */
 static const yytype_int16 yytable[] =
 {
-<<<<<<< HEAD
-      31,   201,   138,   235,    40,   214,    37,    41,   110,    29,
-     140,    30,   384,    29,   187,    30,    29,   167,    30,   170,
-      34,   157,   158,   257,    50,   187,   169,   187,    52,    53,
-      54,    55,    56,   314,   385,   157,   158,   346,   171,     1,
-     264,     2,   185,    28,   315,    29,   409,    30,   267,   136,
-     152,    40,   268,    76,    41,   288,    81,   269,    32,    47,
-     270,   172,    48,   125,   128,   410,    35,   144,     3,    81,
-     370,    61,   264,   271,   173,   186,    36,   289,   290,   230,
-      45,     4,     5,   418,   231,    33,   205,     6,   238,   258,
-     239,   216,     7,   291,    62,    49,   272,   168,   419,   372,
-     144,   110,   374,   376,     8,   304,   161,   233,   210,   136,
-     136,    64,   386,   224,   249,   128,   168,   175,   176,    78,
-     240,     9,   336,   214,   311,   328,   -98,   366,   241,   144,
-     391,   394,   144,   144,    10,    76,   396,    65,   283,    11,
-     207,    12,   318,   255,   256,   267,   332,   119,   120,   268,
-     215,   333,    42,   319,   269,   218,   242,   270,   286,   309,
-     144,   144,   243,   221,    72,   244,   144,   136,   136,    51,
-     271,   157,   158,    73,    81,   245,   201,   128,   189,   190,
-     191,   192,   193,   194,   195,   196,   197,   198,   340,   157,
-     158,    29,   320,    30,    29,    69,    30,    57,   317,   308,
-     157,   158,    58,   321,   139,    59,   136,    41,   157,   158,
-      41,    41,    60,   329,   330,   338,   121,   122,   159,   252,
-     253,   254,    43,    66,    44,    81,   123,   327,   143,   144,
-     162,   163,   180,   181,   203,   144,    67,   352,   259,   260,
-     306,   157,   158,   343,    68,   345,    69,   347,    78,   349,
-     281,   282,   293,   294,   341,   295,   144,   313,   373,   141,
-      41,   296,   297,   331,   144,    81,   355,   144,   215,   224,
-     356,   144,   137,   371,   369,   260,   210,   375,   145,   377,
-      81,    81,   390,   136,   392,   368,   393,   146,   395,   189,
-     190,   191,   192,   193,   194,   195,   196,   197,   198,   147,
-     157,   158,   148,   405,   149,   136,   406,   150,   407,   151,
-      81,   153,    81,   154,    81,   403,    81,   382,   383,   404,
-     383,   413,   144,   399,   420,   144,   136,   276,   277,   187,
-     364,   156,   188,   177,   178,   367,   200,   206,   208,   209,
-      81,   417,   226,   227,    81,   228,    81,   229,   234,   278,
-     136,   262,   136,   399,   136,   261,   136,   263,   280,   284,
-     387,   364,   285,   287,   300,   299,   302,   303,   305,   310,
-     316,   136,   312,   324,   136,   325,   136,   401,   337,   364,
-     334,   344,    81,    29,    82,    30,    83,    29,    82,    30,
-      83,   339,   348,   353,   350,   357,   365,   282,   378,   379,
-      84,    85,   222,   381,    84,    85,    86,   400,    81,   389,
-     412,   408,    87,    88,   415,   388,    87,    88,    89,   183,
-     307,   204,    89,   402,    90,    91,    92,    77,    90,    91,
-      92,   142,    93,   217,   323,    79,    93,    94,   414,   322,
-     220,    94,   251,   184,   166,   250,    95,    96,   342,   358,
-      95,    96,   219,   351,    97,    98,     0,     0,    97,    98,
-       0,     0,     0,    99,     0,     0,     0,    99,     0,   100,
-       0,   101,   102,   100,     0,   101,   102,     0,   103,     0,
-       0,   104,   103,     0,     0,   104,   105,   223,     0,     0,
-     105,    29,    82,    30,    83,     0,     0,   129,     0,     0,
-       0,     0,     0,     0,     0,     0,     0,     0,    84,    85,
-       0,     0,     0,     0,     0,     0,     0,     0,     0,     0,
-      87,    88,     0,     0,     0,     0,    89,     0,     0,     0,
+      31,   201,   235,   110,    40,   277,    37,    41,   214,   187,
+     187,   187,   136,    29,   167,    30,   391,   170,   140,    29,
+      64,    30,    32,    28,    50,   351,   157,   158,    52,    53,
+      54,    55,    56,   276,   257,   377,   171,   425,   392,   290,
+      72,   138,   169,   379,   381,   152,   311,    65,    36,    73,
+      33,    40,   426,    76,    41,    34,    81,   144,   157,   158,
+     172,   291,   292,   125,   128,    35,   278,   144,    61,    81,
+     186,   383,   136,   136,   173,   144,   144,    47,   293,   168,
+      48,   205,   189,   190,   191,   192,   193,   194,   195,   196,
+     197,   198,    62,   157,   158,    42,   110,   168,   328,   216,
+       1,   258,     2,   144,   238,   306,   161,    45,   224,   398,
+     401,    57,   249,   333,   373,   128,   210,   175,   176,   393,
+     403,   316,   320,   341,   313,    78,   214,   185,    69,     3,
+     136,   136,   317,   321,   239,    76,    49,   139,   255,   256,
+     207,   144,   144,     4,     5,    29,   233,    30,   345,     6,
+     215,   322,   144,    51,     7,   218,    58,   157,   158,   230,
+     157,   158,   323,   221,   231,   240,     8,   267,   416,   136,
+     337,   268,   264,   241,    81,   338,   269,   128,   201,   270,
+     252,   253,   254,   210,     9,   119,   120,   267,   417,   -98,
+      29,   268,    30,   271,   310,    59,   269,   288,    10,   270,
+      60,   242,    29,    11,    30,    12,    66,    41,   243,    67,
+      41,   244,    43,   271,    44,   121,   122,   272,   123,   157,
+     158,    68,   245,   285,   332,    81,   143,   144,    78,   159,
+     162,   163,   180,   181,   203,   144,   137,   319,   259,   260,
+     308,   157,   158,   283,   284,   295,   296,    69,   136,   297,
+     144,   346,   298,   299,   334,   335,   141,   315,   336,   144,
+      41,   362,   144,   363,   144,    81,   376,   260,   215,   224,
+     389,   390,   145,   136,   146,    41,   411,   390,   420,   144,
+     427,   144,    81,    81,   348,   375,   350,   147,   352,   149,
+     354,   148,   150,   151,   136,   153,   154,   156,   177,   178,
+     187,   200,   343,   188,   206,   208,   209,   226,   227,   228,
+     229,   234,    81,   261,    81,   262,    81,   378,    81,   263,
+     136,   382,   136,   384,   136,   406,   136,   359,   282,   280,
+     289,   286,   302,   287,   304,   371,   305,   301,   312,   314,
+     374,   136,   307,   318,   136,    81,   136,   326,   380,    81,
+     327,    81,   329,   330,   339,   406,   342,   344,   349,   353,
+     356,   410,   355,   357,   360,   364,   372,   394,   371,   385,
+     284,   386,   388,   396,   397,   407,   399,   183,   400,   422,
+     402,   415,   309,   419,   408,   395,   371,   424,   409,    81,
+      29,    82,    30,    83,   204,   412,    77,   142,   413,   217,
+     414,    79,   325,   324,   421,   250,   219,    84,    85,   222,
+     166,   184,   220,   358,   347,    81,   365,     0,   251,    87,
+      88,     0,     0,     0,     0,     0,    89,     0,     0,     0,
        0,     0,    90,    91,    92,     0,     0,     0,     0,     0,
       93,     0,     0,     0,     0,    94,     0,     0,     0,     0,
-       0,     0,     0,     0,    95,    96,     0,     0,    29,    82,
-      30,    83,    97,    98,     0,     0,     0,     0,     0,     0,
-       0,    99,     0,     0,     0,    84,    85,   100,     0,   101,
-     102,     0,     0,     0,     0,     0,   103,    87,    88,   104,
-       0,     0,     0,    89,   130,     0,     0,     0,     0,    90,
+       0,     0,     0,     0,    95,    96,    29,    82,    30,    83,
+       0,     0,    97,    98,     0,     0,     0,     0,     0,     0,
+       0,     0,    99,    84,    85,    86,     0,     0,   100,     0,
+     101,   102,     0,     0,     0,    87,    88,     0,   103,     0,
+       0,   104,    89,     0,     0,     0,   105,   223,    90,    91,
+      92,     0,     0,     0,     0,     0,    93,     0,     0,     0,
+       0,    94,     0,     0,     0,     0,     0,     0,     0,     0,
+      95,    96,     0,     0,     0,     0,     0,     0,    97,    98,
+       0,    29,    82,    30,    83,     0,     0,   129,    99,     0,
+       0,     0,     0,     0,   100,     0,   101,   102,    84,    85,
+       0,     0,     0,     0,   103,     0,     0,   104,     0,     0,
+      87,    88,   105,     0,     0,     0,     0,    89,     0,     0,
+       0,     0,     0,    90,    91,    92,     0,     0,     0,     0,
+       0,    93,     0,     0,     0,     0,    94,     0,     0,     0,
+       0,     0,     0,     0,     0,    95,    96,    29,    82,    30,
+      83,     0,     0,    97,    98,     0,     0,     0,     0,     0,
+       0,     0,     0,    99,    84,    85,     0,     0,     0,   100,
+       0,   101,   102,     0,     0,     0,    87,    88,     0,   103,
+       0,     0,   104,    89,     0,     0,     0,   130,     0,    90,
       91,    92,     0,     0,     0,     0,     0,    93,     0,     0,
        0,     0,    94,     0,     0,     0,     0,     0,     0,     0,
-       0,    95,    96,     0,     0,    29,    82,    30,    83,    97,
-      98,     0,     0,     0,     0,     0,     0,     0,    99,     0,
-       0,     0,    84,   165,   100,     0,   101,   102,     0,     0,
-       0,     0,     0,   103,    87,    88,   104,     0,     0,     0,
-      89,   105,     0,     0,     0,     0,    90,    91,    92,     0,
-       0,     0,     0,     0,    93,     0,     0,     0,     0,    94,
-       0,     0,     0,     0,     0,     0,     0,     0,    95,    96,
-       0,     0,    29,    82,    30,    83,    97,    98,     0,     0,
-       0,     0,     0,     0,     0,    99,     0,     0,     0,    84,
-      85,   100,     0,   101,   102,     0,     0,     0,     0,     0,
-     103,    87,    88,   104,     0,     0,     0,    89,   105,     0,
-       0,     0,     0,    90,    91,    92,     0,     0,     0,     0,
-       0,    93,     0,     0,     0,     0,    94,     0,     0,     0,
-       0,     0,     0,     0,     0,    95,    96,    82,     0,    83,
-       0,     0,     0,    97,    98,     0,     0,     0,     0,     0,
-       0,     0,    99,    84,   165,     0,     0,     0,   100,     0,
-     101,   102,     0,     0,     0,    87,    88,   103,     0,     0,
-     104,    89,     0,     0,     0,   130,     0,    90,    91,    92,
-       0,     0,     0,     0,     0,    93,     0,     0,     0,     0,
-      94,     0,     0,     0,     0,     0,     0,     0,     0,    95,
-      96,     0,     0,     0,     0,     0,     0,    97,    98,     0,
-       0,     0,     0,     0,     0,     0,    99,     0,     0,     0,
-       0,     0,   100,     0,   101,   102,    87,    88,     0,     0,
-       0,   103,    89,     0,   104,     0,     0,     0,    90,    91,
-      92,     0,     0,     0,     0,     0,    93,     0,     0,     0,
-       0,    94,     0,     0,     0,     0,     0,     0,     0,     0,
-      95,   182,     0,     0,     0,     0,     0,     0,    97,     0,
-       0,     0,     0,     0,     0,     0,     0,    99,     0,     0,
-       0,     0,     0,   100,     0,   101,   102,     0,     0,     0,
-       0,     0,   103,     0,     0,   104
-=======
-      31,    40,   234,   110,   200,   167,    37,    41,   213,    29,
-     187,    30,   389,   140,   138,    29,   169,    30,   255,   275,
-     187,   187,   170,   349,    50,   274,   157,   158,    52,    53,
-      54,    55,    56,   390,   375,   377,   379,   423,    61,   381,
-     136,   171,   396,   399,     1,   152,     2,    47,    40,    32,
-      48,   401,   424,    76,    41,   144,    81,    28,   185,    29,
-     238,    30,    62,   125,   128,   172,   144,   144,   144,    81,
-     186,   144,     3,    72,   144,   144,    64,    33,   237,   173,
-     276,   204,    73,   144,   256,   262,     4,     5,   168,   326,
-     239,   314,     6,   168,   215,    69,   110,     7,   240,   309,
-     136,   136,   315,    65,   139,    34,   161,   304,   223,     8,
-     157,   158,   248,    36,   391,   128,   209,   175,   176,   232,
-      78,   339,   331,   371,   213,   311,   241,     9,    35,   288,
-     265,    42,   -98,   242,   266,    76,   243,   253,   254,   267,
-     206,    10,   268,   119,   120,   265,    11,   244,    12,   266,
-     214,   289,   290,   283,   267,   217,   269,   268,   136,   136,
-      29,   343,    30,   220,   157,   158,    45,   318,   291,   286,
-     320,   269,   157,   158,    81,   414,    49,   128,   319,   200,
-     270,   321,   189,   190,   191,   192,   193,   194,   195,   196,
-     197,   308,   157,   158,    51,   415,   136,    29,   229,    30,
-     335,   121,   122,   230,    57,   336,    41,    58,   317,    41,
-      43,    59,    44,   157,   158,    66,   143,   144,   162,   163,
-     180,   181,   330,   159,    81,   332,   333,   202,   144,   257,
-     258,   341,   157,   158,   281,   282,   293,   294,    60,   306,
-     189,   190,   191,   192,   193,   194,   195,   196,   197,   344,
-     157,   158,   313,   295,   144,   346,   357,   348,    41,   350,
-      68,   352,    67,    81,   296,   297,   214,   223,   334,   144,
-     123,   360,   144,    41,   136,   361,   144,   378,   374,   258,
-      81,    81,   209,   373,   387,   388,   409,   388,   376,   418,
-     144,    69,   380,    78,   382,   425,   144,   137,   141,   136,
-     145,   146,   148,   395,   147,   397,   149,   398,   150,   400,
-      81,   151,    81,   153,    81,   154,    81,   156,   177,   187,
-     136,   188,   178,   404,   410,   199,   205,   411,   207,   412,
-     208,   225,   408,   369,   226,   227,   228,   233,   372,   252,
-     251,   259,   260,    81,   278,   261,   136,    81,   136,    81,
-     136,   284,   136,   404,   280,   285,   287,   300,   422,   299,
-      29,    82,    30,    83,   302,   392,   369,   136,   303,   305,
-     136,   310,   136,   316,   312,   324,    84,    85,   221,   325,
-     327,   328,   406,   337,   369,   342,   340,    81,    87,    88,
-     347,   354,   355,   358,   351,    89,   353,   362,   370,   383,
-     386,    90,    91,    92,   384,   405,   420,   282,   413,    93,
-     394,   417,   183,    81,    94,   307,   393,   407,   203,   142,
-      77,   323,   216,    95,    96,    79,    29,    82,    30,    83,
-     419,    97,    98,   322,   249,   218,   184,   250,   356,   345,
-     363,    99,    84,    85,    86,   219,     0,   100,   166,   101,
-     102,     0,     0,     0,    87,    88,     0,   103,     0,     0,
-     104,    89,     0,     0,     0,   105,   222,    90,    91,    92,
-       0,     0,     0,     0,     0,    93,    29,    82,    30,    83,
-      94,     0,   129,     0,     0,     0,     0,     0,     0,    95,
-      96,     0,    84,    85,     0,     0,     0,    97,    98,     0,
-       0,     0,     0,     0,    87,    88,     0,    99,     0,     0,
-       0,    89,     0,   100,     0,   101,   102,    90,    91,    92,
-       0,     0,     0,   103,     0,    93,   104,     0,     0,     0,
-      94,   105,     0,     0,     0,     0,     0,     0,     0,    95,
-      96,     0,    29,    82,    30,    83,     0,    97,    98,     0,
-       0,     0,     0,     0,     0,     0,     0,    99,    84,    85,
-       0,     0,     0,   100,     0,   101,   102,     0,     0,     0,
-      87,    88,     0,   103,     0,     0,   104,    89,     0,     0,
-       0,   130,     0,    90,    91,    92,     0,     0,     0,     0,
-       0,    93,    29,    82,    30,    83,    94,     0,     0,     0,
-       0,     0,     0,     0,     0,    95,    96,     0,    84,   165,
-       0,     0,     0,    97,    98,     0,     0,     0,     0,     0,
-      87,    88,     0,    99,     0,     0,     0,    89,     0,   100,
-       0,   101,   102,    90,    91,    92,     0,     0,     0,   103,
-       0,    93,   104,     0,     0,     0,    94,   105,     0,     0,
-       0,     0,     0,     0,     0,    95,    96,     0,    29,    82,
-      30,    83,     0,    97,    98,     0,     0,     0,     0,     0,
-       0,     0,     0,    99,    84,    85,     0,     0,     0,   100,
-       0,   101,   102,     0,     0,     0,    87,    88,     0,   103,
-       0,     0,   104,    89,     0,     0,     0,   105,     0,    90,
-      91,    92,     0,     0,     0,     0,     0,    93,     0,    82,
-       0,    83,    94,     0,     0,     0,     0,     0,     0,     0,
-       0,    95,    96,     0,    84,   165,     0,     0,     0,    97,
-      98,     0,     0,     0,     0,     0,    87,    88,     0,    99,
-       0,     0,     0,    89,     0,   100,     0,   101,   102,    90,
-      91,    92,     0,     0,     0,   103,     0,    93,   104,     0,
-       0,     0,    94,   130,     0,     0,     0,     0,     0,     0,
-       0,    95,    96,     0,     0,     0,     0,     0,     0,    97,
-      98,     0,     0,     0,     0,     0,    87,    88,     0,    99,
-       0,     0,     0,    89,     0,   100,     0,   101,   102,    90,
-      91,    92,     0,     0,     0,   103,     0,    93,   104,     0,
-       0,     0,    94,     0,     0,     0,     0,     0,     0,     0,
-       0,    95,   182,     0,     0,     0,     0,     0,     0,    97,
-       0,     0,     0,     0,     0,     0,     0,     0,     0,    99,
-       0,     0,     0,     0,     0,   100,     0,   101,   102,     0,
-       0,     0,     0,     0,     0,   103,     0,     0,   104
->>>>>>> 138f07cc
+       0,    95,    96,    29,    82,    30,    83,     0,     0,    97,
+      98,     0,     0,     0,     0,     0,     0,     0,     0,    99,
+      84,   165,     0,     0,     0,   100,     0,   101,   102,     0,
+       0,     0,    87,    88,     0,   103,     0,     0,   104,    89,
+       0,     0,     0,   105,     0,    90,    91,    92,     0,     0,
+       0,     0,     0,    93,     0,     0,     0,     0,    94,     0,
+       0,     0,     0,     0,     0,     0,     0,    95,    96,    29,
+      82,    30,    83,     0,     0,    97,    98,     0,     0,     0,
+       0,     0,     0,     0,     0,    99,    84,    85,     0,     0,
+       0,   100,     0,   101,   102,     0,     0,     0,    87,    88,
+       0,   103,     0,     0,   104,    89,     0,     0,     0,   105,
+       0,    90,    91,    92,     0,     0,     0,     0,     0,    93,
+      82,     0,    83,     0,    94,     0,     0,     0,     0,     0,
+       0,     0,     0,    95,    96,     0,    84,   165,     0,     0,
+       0,    97,    98,     0,     0,     0,     0,     0,    87,    88,
+       0,    99,     0,     0,     0,    89,     0,   100,     0,   101,
+     102,    90,    91,    92,     0,     0,     0,   103,     0,    93,
+     104,     0,     0,     0,    94,   130,     0,     0,     0,     0,
+       0,     0,     0,    95,    96,     0,     0,     0,     0,     0,
+       0,    97,    98,     0,     0,     0,     0,     0,    87,    88,
+       0,    99,     0,     0,     0,    89,     0,   100,     0,   101,
+     102,    90,    91,    92,     0,     0,     0,   103,     0,    93,
+     104,     0,     0,     0,    94,     0,     0,     0,     0,     0,
+       0,     0,     0,    95,   182,     0,     0,     0,     0,     0,
+       0,    97,     0,     0,     0,     0,     0,     0,     0,     0,
+       0,    99,     0,     0,     0,     0,     0,   100,     0,   101,
+     102,     0,     0,     0,     0,     0,     0,   103,     0,     0,
+     104,   189,   190,   191,   192,   193,   194,   195,   196,   197,
+     198,     0,   157,   158
 };
 
 static const yytype_int16 yycheck[] =
 {
-<<<<<<< HEAD
-       4,   137,    73,   180,    11,   154,    10,    11,    63,     4,
-      74,     6,     7,     4,     8,     6,     4,    27,     6,    40,
-      60,    21,    22,    10,    28,     8,   119,     8,    32,    33,
-      34,    35,    36,    70,    29,    21,    22,    79,    59,     1,
-      31,     3,   130,    91,    81,     4,    32,     6,    61,    69,
-     105,    58,    65,    57,    58,    56,    60,    70,    64,   103,
-      73,    82,   106,    67,    68,    51,    91,   109,    30,    73,
-      79,    29,    31,    86,    95,   130,    69,    78,    79,    50,
-      88,    43,    44,    57,    55,    91,   141,    49,   181,    76,
-      10,   155,    54,    94,    52,     3,   109,   107,    72,    79,
-     109,   156,    79,    79,    66,   241,   110,   178,   108,   129,
-     130,    28,   107,   168,   108,   119,   107,   121,   122,   107,
-      40,    83,   299,   272,   260,   108,    88,   108,    48,   109,
-      79,    79,   109,   109,    96,   139,    79,    54,   226,   101,
-     144,   103,    70,   198,   199,    61,    50,    41,    42,    65,
-     154,    55,     0,    81,    70,   159,    76,    73,   229,     9,
-     109,   109,    82,   167,    98,    85,   109,   187,   188,    60,
-      86,    21,    22,   107,   178,    95,   312,   181,    10,    11,
-      12,    13,    14,    15,    16,    17,    18,    19,     9,    21,
-      22,     4,    70,     6,     4,   100,     6,    89,   269,   254,
-      21,    22,   109,    81,   109,    31,   226,   211,    21,    22,
-     214,   215,   107,   284,   285,   303,    41,    42,    31,    17,
-      18,    19,   103,     5,   105,   229,   101,   282,   108,   109,
-      23,    24,   108,   109,   108,   109,    79,   325,   108,   109,
-     244,    21,    22,   314,   107,   316,   100,   318,   107,   320,
-     108,   109,   108,   109,   309,   108,   109,   264,   346,    11,
-     264,    36,    37,   108,   109,   269,   108,   109,   272,   324,
-     108,   109,   107,   344,   108,   109,   108,   348,     7,   350,
-     284,   285,   370,   303,   372,   340,   374,     7,   376,    10,
-      11,    12,    13,    14,    15,    16,    17,    18,    19,   107,
-      21,    22,    68,   391,     5,   325,   394,   107,   396,    68,
-     314,     5,   316,    60,   318,   386,   320,   108,   109,   108,
-     109,   108,   109,   378,   108,   109,   346,   214,   215,     8,
-     334,   109,     9,   107,   107,   339,    20,   108,     7,     7,
-     344,   412,   107,    71,   348,    71,   350,   107,    97,    62,
-     370,   108,   372,   408,   374,    98,   376,   108,   108,   107,
-     364,   365,   107,     5,   101,   109,    76,   107,    71,    76,
-      70,   391,   107,    38,   394,    63,   396,   381,    35,   383,
-     107,    70,   386,     4,     5,     6,     7,     4,     5,     6,
-       7,   107,    70,    80,    70,     5,   107,   109,    38,    74,
-      21,    22,    23,    85,    21,    22,    23,     7,   412,   108,
-     107,   109,    33,    34,    77,   365,    33,    34,    39,   128,
-     247,   139,    39,   383,    45,    46,    47,    58,    45,    46,
-      47,    78,    53,   156,   274,    59,    53,    58,   408,   272,
-     164,    58,   188,   129,   117,   187,    67,    68,   312,   333,
-      67,    68,   160,   324,    75,    76,    -1,    -1,    75,    76,
-      -1,    -1,    -1,    84,    -1,    -1,    -1,    84,    -1,    90,
-      -1,    92,    93,    90,    -1,    92,    93,    -1,    99,    -1,
-      -1,   102,    99,    -1,    -1,   102,   107,   108,    -1,    -1,
-     107,     4,     5,     6,     7,    -1,    -1,    10,    -1,    -1,
-      -1,    -1,    -1,    -1,    -1,    -1,    -1,    -1,    21,    22,
-      -1,    -1,    -1,    -1,    -1,    -1,    -1,    -1,    -1,    -1,
-      33,    34,    -1,    -1,    -1,    -1,    39,    -1,    -1,    -1,
-      -1,    -1,    45,    46,    47,    -1,    -1,    -1,    -1,    -1,
-      53,    -1,    -1,    -1,    -1,    58,    -1,    -1,    -1,    -1,
-      -1,    -1,    -1,    -1,    67,    68,    -1,    -1,     4,     5,
-       6,     7,    75,    76,    -1,    -1,    -1,    -1,    -1,    -1,
-      -1,    84,    -1,    -1,    -1,    21,    22,    90,    -1,    92,
-      93,    -1,    -1,    -1,    -1,    -1,    99,    33,    34,   102,
-      -1,    -1,    -1,    39,   107,    -1,    -1,    -1,    -1,    45,
-      46,    47,    -1,    -1,    -1,    -1,    -1,    53,    -1,    -1,
-      -1,    -1,    58,    -1,    -1,    -1,    -1,    -1,    -1,    -1,
-      -1,    67,    68,    -1,    -1,     4,     5,     6,     7,    75,
-      76,    -1,    -1,    -1,    -1,    -1,    -1,    -1,    84,    -1,
-      -1,    -1,    21,    22,    90,    -1,    92,    93,    -1,    -1,
-      -1,    -1,    -1,    99,    33,    34,   102,    -1,    -1,    -1,
-      39,   107,    -1,    -1,    -1,    -1,    45,    46,    47,    -1,
-      -1,    -1,    -1,    -1,    53,    -1,    -1,    -1,    -1,    58,
-      -1,    -1,    -1,    -1,    -1,    -1,    -1,    -1,    67,    68,
-      -1,    -1,     4,     5,     6,     7,    75,    76,    -1,    -1,
-      -1,    -1,    -1,    -1,    -1,    84,    -1,    -1,    -1,    21,
-      22,    90,    -1,    92,    93,    -1,    -1,    -1,    -1,    -1,
-      99,    33,    34,   102,    -1,    -1,    -1,    39,   107,    -1,
-      -1,    -1,    -1,    45,    46,    47,    -1,    -1,    -1,    -1,
-      -1,    53,    -1,    -1,    -1,    -1,    58,    -1,    -1,    -1,
-      -1,    -1,    -1,    -1,    -1,    67,    68,     5,    -1,     7,
-      -1,    -1,    -1,    75,    76,    -1,    -1,    -1,    -1,    -1,
-      -1,    -1,    84,    21,    22,    -1,    -1,    -1,    90,    -1,
-      92,    93,    -1,    -1,    -1,    33,    34,    99,    -1,    -1,
-     102,    39,    -1,    -1,    -1,   107,    -1,    45,    46,    47,
-      -1,    -1,    -1,    -1,    -1,    53,    -1,    -1,    -1,    -1,
-      58,    -1,    -1,    -1,    -1,    -1,    -1,    -1,    -1,    67,
-      68,    -1,    -1,    -1,    -1,    -1,    -1,    75,    76,    -1,
-      -1,    -1,    -1,    -1,    -1,    -1,    84,    -1,    -1,    -1,
-      -1,    -1,    90,    -1,    92,    93,    33,    34,    -1,    -1,
-      -1,    99,    39,    -1,   102,    -1,    -1,    -1,    45,    46,
-      47,    -1,    -1,    -1,    -1,    -1,    53,    -1,    -1,    -1,
-      -1,    58,    -1,    -1,    -1,    -1,    -1,    -1,    -1,    -1,
-      67,    68,    -1,    -1,    -1,    -1,    -1,    -1,    75,    -1,
-      -1,    -1,    -1,    -1,    -1,    -1,    -1,    84,    -1,    -1,
-      -1,    -1,    -1,    90,    -1,    92,    93,    -1,    -1,    -1,
-      -1,    -1,    99,    -1,    -1,   102
-=======
-       4,    11,   180,    63,   137,    26,    10,    11,   154,     4,
-       8,     6,     7,    74,    73,     4,   119,     6,    10,    35,
-       8,     8,    40,    79,    28,   213,    20,    21,    32,    33,
-      34,    35,    36,    28,    79,    79,    79,    57,    28,    79,
-      69,    59,    79,    79,     1,   105,     3,   105,    58,    64,
-     108,    79,    72,    57,    58,   111,    60,    92,   130,     4,
-      10,     6,    52,    67,    68,    83,   111,   111,   111,    73,
-     130,   111,    29,   100,   111,   111,    27,    92,   181,    97,
-      96,   141,   109,   111,    76,    30,    43,    44,   109,   277,
-      40,    70,    49,   109,   155,   102,   156,    54,    48,     9,
-     129,   130,    81,    54,   111,    60,   110,   240,   168,    66,
-      20,    21,   110,    69,   109,   119,   110,   121,   122,   178,
-     109,   299,   110,   110,   270,   258,    76,    84,    92,    56,
-      61,     0,    89,    83,    65,   139,    86,   197,   198,    70,
-     144,    98,    73,    41,    42,    61,   103,    97,   105,    65,
-     154,    78,    79,   225,    70,   159,    87,    73,   187,   188,
-       4,     9,     6,   167,    20,    21,    89,    70,    95,   228,
-      70,    87,    20,    21,   178,    31,     3,   181,    81,   312,
-     111,    81,    10,    11,    12,    13,    14,    15,    16,    17,
-      18,   251,    20,    21,    60,    51,   225,     4,    50,     6,
-      50,    41,    42,    55,    90,    55,   210,   111,   267,   213,
-     105,    30,   107,    20,    21,     5,   110,   111,    22,    23,
-     110,   111,   282,    30,   228,   284,   285,   110,   111,   110,
-     111,   303,    20,    21,   110,   111,   110,   111,   109,   243,
-      10,    11,    12,    13,    14,    15,    16,    17,    18,   309,
-      20,    21,   262,   110,   111,   314,   328,   316,   262,   318,
-     109,   320,    79,   267,    36,    37,   270,   327,   110,   111,
-     103,   110,   111,   277,   303,   110,   111,   349,   110,   111,
-     284,   285,   110,   343,   110,   111,   110,   111,   347,   110,
-     111,   102,   351,   109,   353,   110,   111,   109,    11,   328,
-       7,     7,    68,   375,   109,   377,     5,   379,   109,   381,
-     314,    68,   316,     5,   318,    60,   320,   111,   109,     8,
-     349,     9,   109,   383,   396,    19,   110,   399,     7,   401,
-       7,   109,   391,   337,    71,    71,   109,    99,   342,     5,
-      18,   100,   110,   347,    62,   110,   375,   351,   377,   353,
-     379,   109,   381,   413,   110,   109,     5,   103,   417,   111,
-       4,     5,     6,     7,    76,   369,   370,   396,   109,    71,
-     399,    76,   401,    70,   109,     7,    20,    21,    22,     7,
-      38,    63,   386,   109,   388,   109,    34,   391,    32,    33,
-      70,    82,    82,    80,    70,    39,    70,     5,   109,    38,
-      86,    45,    46,    47,    74,     7,    77,   111,   111,    53,
-     110,   109,   128,   417,    58,   246,   370,   388,   139,    78,
-      58,   272,   156,    67,    68,    59,     4,     5,     6,     7,
-     413,    75,    76,   270,   187,   160,   129,   188,   327,   312,
-     336,    85,    20,    21,    22,   164,    -1,    91,   117,    93,
-      94,    -1,    -1,    -1,    32,    33,    -1,   101,    -1,    -1,
-     104,    39,    -1,    -1,    -1,   109,   110,    45,    46,    47,
-      -1,    -1,    -1,    -1,    -1,    53,     4,     5,     6,     7,
-      58,    -1,    10,    -1,    -1,    -1,    -1,    -1,    -1,    67,
-      68,    -1,    20,    21,    -1,    -1,    -1,    75,    76,    -1,
-      -1,    -1,    -1,    -1,    32,    33,    -1,    85,    -1,    -1,
-      -1,    39,    -1,    91,    -1,    93,    94,    45,    46,    47,
-      -1,    -1,    -1,   101,    -1,    53,   104,    -1,    -1,    -1,
-      58,   109,    -1,    -1,    -1,    -1,    -1,    -1,    -1,    67,
-      68,    -1,     4,     5,     6,     7,    -1,    75,    76,    -1,
-      -1,    -1,    -1,    -1,    -1,    -1,    -1,    85,    20,    21,
-      -1,    -1,    -1,    91,    -1,    93,    94,    -1,    -1,    -1,
-      32,    33,    -1,   101,    -1,    -1,   104,    39,    -1,    -1,
-      -1,   109,    -1,    45,    46,    47,    -1,    -1,    -1,    -1,
-      -1,    53,     4,     5,     6,     7,    58,    -1,    -1,    -1,
-      -1,    -1,    -1,    -1,    -1,    67,    68,    -1,    20,    21,
-      -1,    -1,    -1,    75,    76,    -1,    -1,    -1,    -1,    -1,
-      32,    33,    -1,    85,    -1,    -1,    -1,    39,    -1,    91,
-      -1,    93,    94,    45,    46,    47,    -1,    -1,    -1,   101,
-      -1,    53,   104,    -1,    -1,    -1,    58,   109,    -1,    -1,
-      -1,    -1,    -1,    -1,    -1,    67,    68,    -1,     4,     5,
-       6,     7,    -1,    75,    76,    -1,    -1,    -1,    -1,    -1,
-      -1,    -1,    -1,    85,    20,    21,    -1,    -1,    -1,    91,
-      -1,    93,    94,    -1,    -1,    -1,    32,    33,    -1,   101,
-      -1,    -1,   104,    39,    -1,    -1,    -1,   109,    -1,    45,
-      46,    47,    -1,    -1,    -1,    -1,    -1,    53,    -1,     5,
-      -1,     7,    58,    -1,    -1,    -1,    -1,    -1,    -1,    -1,
-      -1,    67,    68,    -1,    20,    21,    -1,    -1,    -1,    75,
-      76,    -1,    -1,    -1,    -1,    -1,    32,    33,    -1,    85,
-      -1,    -1,    -1,    39,    -1,    91,    -1,    93,    94,    45,
-      46,    47,    -1,    -1,    -1,   101,    -1,    53,   104,    -1,
-      -1,    -1,    58,   109,    -1,    -1,    -1,    -1,    -1,    -1,
-      -1,    67,    68,    -1,    -1,    -1,    -1,    -1,    -1,    75,
-      76,    -1,    -1,    -1,    -1,    -1,    32,    33,    -1,    85,
-      -1,    -1,    -1,    39,    -1,    91,    -1,    93,    94,    45,
-      46,    47,    -1,    -1,    -1,   101,    -1,    53,   104,    -1,
-      -1,    -1,    58,    -1,    -1,    -1,    -1,    -1,    -1,    -1,
-      -1,    67,    68,    -1,    -1,    -1,    -1,    -1,    -1,    75,
-      -1,    -1,    -1,    -1,    -1,    -1,    -1,    -1,    -1,    85,
-      -1,    -1,    -1,    -1,    -1,    91,    -1,    93,    94,    -1,
-      -1,    -1,    -1,    -1,    -1,   101,    -1,    -1,   104
->>>>>>> 138f07cc
+       4,   137,   180,    63,    11,    36,    10,    11,   154,     8,
+       8,     8,    69,     4,    27,     6,     7,    41,    74,     4,
+      28,     6,    65,    93,    28,    80,    21,    22,    32,    33,
+      34,    35,    36,   214,    10,    80,    60,    58,    29,    57,
+     101,    73,   119,    80,    80,   105,     9,    55,    70,   110,
+      93,    58,    73,    57,    58,    61,    60,   112,    21,    22,
+      84,    79,    80,    67,    68,    93,    97,   112,    29,    73,
+     130,    80,   129,   130,    98,   112,   112,   106,    96,   110,
+     109,   141,    10,    11,    12,    13,    14,    15,    16,    17,
+      18,    19,    53,    21,    22,     0,   156,   110,   279,   155,
+       1,    77,     3,   112,   181,   241,   110,    90,   168,    80,
+      80,    91,   111,   111,   111,   119,   111,   121,   122,   110,
+      80,    71,    71,   301,   260,   110,   272,   130,   103,    30,
+     187,   188,    82,    82,    10,   139,     3,   112,   198,   199,
+     144,   112,   112,    44,    45,     4,   178,     6,     9,    50,
+     154,    71,   112,    61,    55,   159,   112,    21,    22,    51,
+      21,    22,    82,   167,    56,    41,    67,    62,    32,   226,
+      51,    66,    31,    49,   178,    56,    71,   181,   314,    74,
+      17,    18,    19,   111,    85,    42,    43,    62,    52,    90,
+       4,    66,     6,    88,   254,    31,    71,   229,    99,    74,
+     110,    77,     4,   104,     6,   106,     5,   211,    84,    80,
+     214,    87,   106,    88,   108,    42,    43,   112,   104,    21,
+      22,   110,    98,   226,   284,   229,   111,   112,   110,    31,
+      23,    24,   111,   112,   111,   112,   110,   269,   111,   112,
+     244,    21,    22,   111,   112,   111,   112,   103,   305,   111,
+     112,   311,    37,    38,   286,   287,    11,   264,   111,   112,
+     264,   111,   112,   111,   112,   269,   111,   112,   272,   329,
+     111,   112,     7,   330,     7,   279,   111,   112,   111,   112,
+     111,   112,   286,   287,   316,   345,   318,   110,   320,     5,
+     322,    69,   110,    69,   351,     5,    61,   112,   110,   110,
+       8,    20,   305,     9,   111,     7,     7,   110,    72,    72,
+     110,   100,   316,   101,   318,   111,   320,   349,   322,   111,
+     377,   353,   379,   355,   381,   385,   383,   330,   111,    63,
+       5,   110,   104,   110,    77,   339,   110,   112,    77,   110,
+     344,   398,    72,    71,   401,   349,   403,     7,   351,   353,
+       7,   355,    39,    64,   110,   415,    35,   110,    71,    71,
+      83,   393,    71,    83,    81,     5,   110,   371,   372,    39,
+     112,    75,    87,   111,   377,     7,   379,   128,   381,    78,
+     383,   112,   247,   110,   388,   372,   390,   419,   390,   393,
+       4,     5,     6,     7,   139,   398,    58,    78,   401,   156,
+     403,    59,   274,   272,   415,   187,   160,    21,    22,    23,
+     117,   129,   164,   329,   314,   419,   338,    -1,   188,    33,
+      34,    -1,    -1,    -1,    -1,    -1,    40,    -1,    -1,    -1,
+      -1,    -1,    46,    47,    48,    -1,    -1,    -1,    -1,    -1,
+      54,    -1,    -1,    -1,    -1,    59,    -1,    -1,    -1,    -1,
+      -1,    -1,    -1,    -1,    68,    69,     4,     5,     6,     7,
+      -1,    -1,    76,    77,    -1,    -1,    -1,    -1,    -1,    -1,
+      -1,    -1,    86,    21,    22,    23,    -1,    -1,    92,    -1,
+      94,    95,    -1,    -1,    -1,    33,    34,    -1,   102,    -1,
+      -1,   105,    40,    -1,    -1,    -1,   110,   111,    46,    47,
+      48,    -1,    -1,    -1,    -1,    -1,    54,    -1,    -1,    -1,
+      -1,    59,    -1,    -1,    -1,    -1,    -1,    -1,    -1,    -1,
+      68,    69,    -1,    -1,    -1,    -1,    -1,    -1,    76,    77,
+      -1,     4,     5,     6,     7,    -1,    -1,    10,    86,    -1,
+      -1,    -1,    -1,    -1,    92,    -1,    94,    95,    21,    22,
+      -1,    -1,    -1,    -1,   102,    -1,    -1,   105,    -1,    -1,
+      33,    34,   110,    -1,    -1,    -1,    -1,    40,    -1,    -1,
+      -1,    -1,    -1,    46,    47,    48,    -1,    -1,    -1,    -1,
+      -1,    54,    -1,    -1,    -1,    -1,    59,    -1,    -1,    -1,
+      -1,    -1,    -1,    -1,    -1,    68,    69,     4,     5,     6,
+       7,    -1,    -1,    76,    77,    -1,    -1,    -1,    -1,    -1,
+      -1,    -1,    -1,    86,    21,    22,    -1,    -1,    -1,    92,
+      -1,    94,    95,    -1,    -1,    -1,    33,    34,    -1,   102,
+      -1,    -1,   105,    40,    -1,    -1,    -1,   110,    -1,    46,
+      47,    48,    -1,    -1,    -1,    -1,    -1,    54,    -1,    -1,
+      -1,    -1,    59,    -1,    -1,    -1,    -1,    -1,    -1,    -1,
+      -1,    68,    69,     4,     5,     6,     7,    -1,    -1,    76,
+      77,    -1,    -1,    -1,    -1,    -1,    -1,    -1,    -1,    86,
+      21,    22,    -1,    -1,    -1,    92,    -1,    94,    95,    -1,
+      -1,    -1,    33,    34,    -1,   102,    -1,    -1,   105,    40,
+      -1,    -1,    -1,   110,    -1,    46,    47,    48,    -1,    -1,
+      -1,    -1,    -1,    54,    -1,    -1,    -1,    -1,    59,    -1,
+      -1,    -1,    -1,    -1,    -1,    -1,    -1,    68,    69,     4,
+       5,     6,     7,    -1,    -1,    76,    77,    -1,    -1,    -1,
+      -1,    -1,    -1,    -1,    -1,    86,    21,    22,    -1,    -1,
+      -1,    92,    -1,    94,    95,    -1,    -1,    -1,    33,    34,
+      -1,   102,    -1,    -1,   105,    40,    -1,    -1,    -1,   110,
+      -1,    46,    47,    48,    -1,    -1,    -1,    -1,    -1,    54,
+       5,    -1,     7,    -1,    59,    -1,    -1,    -1,    -1,    -1,
+      -1,    -1,    -1,    68,    69,    -1,    21,    22,    -1,    -1,
+      -1,    76,    77,    -1,    -1,    -1,    -1,    -1,    33,    34,
+      -1,    86,    -1,    -1,    -1,    40,    -1,    92,    -1,    94,
+      95,    46,    47,    48,    -1,    -1,    -1,   102,    -1,    54,
+     105,    -1,    -1,    -1,    59,   110,    -1,    -1,    -1,    -1,
+      -1,    -1,    -1,    68,    69,    -1,    -1,    -1,    -1,    -1,
+      -1,    76,    77,    -1,    -1,    -1,    -1,    -1,    33,    34,
+      -1,    86,    -1,    -1,    -1,    40,    -1,    92,    -1,    94,
+      95,    46,    47,    48,    -1,    -1,    -1,   102,    -1,    54,
+     105,    -1,    -1,    -1,    59,    -1,    -1,    -1,    -1,    -1,
+      -1,    -1,    -1,    68,    69,    -1,    -1,    -1,    -1,    -1,
+      -1,    76,    -1,    -1,    -1,    -1,    -1,    -1,    -1,    -1,
+      -1,    86,    -1,    -1,    -1,    -1,    -1,    92,    -1,    94,
+      95,    -1,    -1,    -1,    -1,    -1,    -1,   102,    -1,    -1,
+     105,    10,    11,    12,    13,    14,    15,    16,    17,    18,
+      19,    -1,    21,    22
 };
 
   /* YYSTOS[STATE-NUM] -- The (internal number of the) accessing
      symbol of state STATE-NUM.  */
 static const yytype_uint8 yystos[] =
 {
-<<<<<<< HEAD
-       0,     1,     3,    30,    43,    44,    49,    54,    66,    83,
-      96,   101,   103,   111,   112,   113,   114,   115,   116,   117,
-     136,   137,   140,   141,   144,   145,   192,   193,    91,     4,
-       6,   190,    64,    91,    60,    91,    69,   190,   146,   147,
-     160,   190,     0,   103,   105,    88,   148,   103,   106,     3,
-     190,    60,   190,   190,   190,   190,   190,    89,   109,    31,
-     107,    29,    52,   149,    28,    54,     5,    79,   107,   100,
-     170,   171,    98,   107,   142,   143,   190,   147,   107,   157,
-     189,   190,     5,     7,    21,    22,    23,    33,    34,    39,
-      45,    46,    47,    53,    58,    67,    68,    75,    76,    84,
-      90,    92,    93,    99,   102,   107,   120,   150,   151,   152,
-     176,   177,   178,   179,   180,   182,   184,   186,   190,    41,
-      42,    41,    42,   101,   138,   190,   118,   119,   190,    10,
-     107,   172,   173,   174,   175,   176,   184,   107,   189,   109,
-     170,    11,   148,   108,   109,     7,     7,   107,    68,     5,
-     107,    68,   176,     5,    60,   153,   109,    21,    22,    31,
-     187,   190,    23,    24,   188,    22,   179,    27,   107,   118,
-      40,    59,    82,    95,   124,   190,   190,   107,   107,   127,
-     108,   109,    68,   120,   175,   172,   176,     8,     9,    10,
-      11,    12,    13,    14,    15,    16,    17,    18,    19,   185,
-      20,   182,   183,   108,   143,   176,   108,   190,     7,     7,
-     108,   157,   158,   161,   180,   190,   170,   152,   190,   177,
-     178,   190,    23,   108,   176,   181,   107,    71,    71,   107,
-      50,    55,   139,   189,    97,   124,   125,   126,   118,    10,
-      40,    48,    76,    82,    85,    95,   121,   122,   123,   108,
-     173,   174,    17,    18,    19,   176,   176,    10,    76,   108,
-     109,    98,   108,   108,    31,   159,   160,    61,    65,    70,
-      73,    86,   109,   154,   155,   156,   159,   159,    62,   162,
-     108,   108,   109,   172,   107,   107,   189,     5,    56,    78,
-      79,    94,   191,   108,   109,   108,    36,    37,   134,   109,
-     101,   128,    76,   107,   182,    71,   190,   121,   176,     9,
-      76,   182,   107,   160,    70,    81,    70,   189,    70,    81,
-      70,    81,   158,   156,    38,    63,   163,   176,   108,   189,
-     189,   108,    50,    55,   107,   135,   124,    35,   172,   107,
-       9,   176,   183,   189,    70,   189,    79,   189,    70,   189,
-      70,   181,   172,    80,   164,   108,   108,     5,   191,   129,
-     130,   131,   132,   133,   190,   107,   108,   190,   176,   108,
-      79,   189,    79,   172,    79,   189,    79,   189,    38,    74,
-     165,    85,   108,   109,     7,    29,   107,   190,   129,   108,
-     172,    79,   172,   172,    79,   172,    79,   166,   167,   176,
-       7,   190,   130,   189,   108,   172,   172,   172,   109,    32,
-      51,   168,   107,   108,   167,    77,   169,   189,    57,    72,
-     108
-=======
-       0,     1,     3,    29,    43,    44,    49,    54,    66,    84,
-      98,   103,   105,   113,   114,   115,   116,   117,   118,   119,
-     138,   139,   142,   143,   146,   147,   195,   196,    92,     4,
-       6,   193,    64,    92,    60,    92,    69,   193,   148,   149,
-     163,   193,     0,   105,   107,    89,   150,   105,   108,     3,
-     193,    60,   193,   193,   193,   193,   193,    90,   111,    30,
-     109,    28,    52,   151,    27,    54,     5,    79,   109,   102,
-     173,   174,   100,   109,   144,   145,   193,   149,   109,   159,
-     192,   193,     5,     7,    20,    21,    22,    32,    33,    39,
-      45,    46,    47,    53,    58,    67,    68,    75,    76,    85,
-      91,    93,    94,   101,   104,   109,   122,   152,   153,   154,
-     179,   180,   181,   182,   183,   185,   187,   189,   193,    41,
-      42,    41,    42,   103,   140,   193,   120,   121,   193,    10,
-     109,   175,   176,   177,   178,   179,   187,   109,   192,   111,
-     173,    11,   150,   110,   111,     7,     7,   109,    68,     5,
-     109,    68,   179,     5,    60,   155,   111,    20,    21,    30,
-     190,   193,    22,    23,   191,    21,   182,    26,   109,   120,
-      40,    59,    83,    97,   126,   193,   193,   109,   109,   129,
-     110,   111,    68,   122,   178,   175,   179,     8,     9,    10,
-      11,    12,    13,    14,    15,    16,    17,    18,   188,    19,
-     185,   186,   110,   145,   179,   110,   193,     7,     7,   110,
-     159,   161,   164,   183,   193,   173,   154,   193,   180,   181,
-     193,    22,   110,   179,   184,   109,    71,    71,   109,    50,
-      55,   141,   192,    99,   126,   127,   128,   120,    10,    40,
-      48,    76,    83,    86,    97,   123,   124,   125,   110,   176,
-     177,    18,     5,   179,   179,    10,    76,   110,   111,   100,
-     110,   110,    30,   162,   163,    61,    65,    70,    73,    87,
-     111,   156,   157,   158,   162,    35,    96,   160,    62,   165,
-     110,   110,   111,   175,   109,   109,   192,     5,    56,    78,
-      79,    95,   194,   110,   111,   110,    36,    37,   136,   111,
-     103,   130,    76,   109,   185,    71,   193,   123,   179,     9,
-      76,   185,   109,   163,    70,    81,    70,   192,    70,    81,
-      70,    81,   161,   158,     7,     7,   162,    38,    63,   166,
-     179,   110,   192,   192,   110,    50,    55,   109,   137,   126,
-      34,   175,   109,     9,   179,   186,   192,    70,   192,    79,
-     192,    70,   192,    70,    82,    82,   184,   175,    80,   167,
-     110,   110,     5,   194,   131,   132,   133,   134,   135,   193,
-     109,   110,   193,   179,   110,    79,   192,    79,   175,    79,
-     192,    79,   192,    38,    74,   168,    86,   110,   111,     7,
-      28,   109,   193,   131,   110,   175,    79,   175,   175,    79,
-     175,    79,   169,   170,   179,     7,   193,   132,   192,   110,
-     175,   175,   175,   111,    31,    51,   171,   109,   110,   170,
-      77,   172,   192,    57,    72,   110
->>>>>>> 138f07cc
+       0,     1,     3,    30,    44,    45,    50,    55,    67,    85,
+      99,   104,   106,   114,   115,   116,   117,   118,   119,   120,
+     139,   140,   143,   144,   147,   148,   196,   197,    93,     4,
+       6,   194,    65,    93,    61,    93,    70,   194,   149,   150,
+     164,   194,     0,   106,   108,    90,   151,   106,   109,     3,
+     194,    61,   194,   194,   194,   194,   194,    91,   112,    31,
+     110,    29,    53,   152,    28,    55,     5,    80,   110,   103,
+     174,   175,   101,   110,   145,   146,   194,   150,   110,   160,
+     193,   194,     5,     7,    21,    22,    23,    33,    34,    40,
+      46,    47,    48,    54,    59,    68,    69,    76,    77,    86,
+      92,    94,    95,   102,   105,   110,   123,   153,   154,   155,
+     180,   181,   182,   183,   184,   186,   188,   190,   194,    42,
+      43,    42,    43,   104,   141,   194,   121,   122,   194,    10,
+     110,   176,   177,   178,   179,   180,   188,   110,   193,   112,
+     174,    11,   151,   111,   112,     7,     7,   110,    69,     5,
+     110,    69,   180,     5,    61,   156,   112,    21,    22,    31,
+     191,   194,    23,    24,   192,    22,   183,    27,   110,   121,
+      41,    60,    84,    98,   127,   194,   194,   110,   110,   130,
+     111,   112,    69,   123,   179,   176,   180,     8,     9,    10,
+      11,    12,    13,    14,    15,    16,    17,    18,    19,   189,
+      20,   186,   187,   111,   146,   180,   111,   194,     7,     7,
+     111,   160,   162,   165,   184,   194,   174,   155,   194,   181,
+     182,   194,    23,   111,   180,   185,   110,    72,    72,   110,
+      51,    56,   142,   193,   100,   127,   128,   129,   121,    10,
+      41,    49,    77,    84,    87,    98,   124,   125,   126,   111,
+     177,   178,    17,    18,    19,   180,   180,    10,    77,   111,
+     112,   101,   111,   111,    31,   163,   164,    62,    66,    71,
+      74,    88,   112,   157,   158,   159,   163,    36,    97,   161,
+      63,   166,   111,   111,   112,   176,   110,   110,   193,     5,
+      57,    79,    80,    96,   195,   111,   112,   111,    37,    38,
+     137,   112,   104,   131,    77,   110,   186,    72,   194,   124,
+     180,     9,    77,   186,   110,   164,    71,    82,    71,   193,
+      71,    82,    71,    82,   162,   159,     7,     7,   163,    39,
+      64,   167,   180,   111,   193,   193,   111,    51,    56,   110,
+     138,   127,    35,   176,   110,     9,   180,   187,   193,    71,
+     193,    80,   193,    71,   193,    71,    83,    83,   185,   176,
+      81,   168,   111,   111,     5,   195,   132,   133,   134,   135,
+     136,   194,   110,   111,   194,   180,   111,    80,   193,    80,
+     176,    80,   193,    80,   193,    39,    75,   169,    87,   111,
+     112,     7,    29,   110,   194,   132,   111,   176,    80,   176,
+     176,    80,   176,    80,   170,   171,   180,     7,   194,   133,
+     193,   111,   176,   176,   176,   112,    32,    52,   172,   110,
+     111,   171,    78,   173,   193,    58,    73,   111
 };
 
   /* YYR1[YYN] -- Symbol number of symbol that rule YYN derives.  */
 static const yytype_uint8 yyr1[] =
 {
-<<<<<<< HEAD
-       0,   110,   111,   111,   111,   111,   111,   111,   112,   112,
-     112,   112,   112,   112,   112,   112,   112,   112,   113,   114,
-     114,   114,   114,   115,   116,   117,   118,   119,   119,   120,
-     120,   120,   120,   120,   120,   120,   120,   120,   120,   120,
-     120,   120,   120,   120,   120,   120,   120,   121,   121,   121,
-     121,   121,   121,   121,   122,   122,   123,   123,   124,   124,
-     124,   124,   125,   125,   126,   126,   127,   127,   128,   128,
-     129,   129,   130,   130,   130,   131,   131,   132,   133,   134,
-     134,   135,   135,   136,   136,   137,   138,   138,   139,   139,
-     139,   139,   140,   141,   142,   142,   143,   144,   145,   145,
-     146,   146,   147,   148,   149,   149,   149,   150,   150,   151,
-     151,   152,   152,   152,   153,   154,   154,   155,   155,   156,
-     156,   156,   156,   156,   156,   156,   156,   157,   158,   158,
-     158,   158,   158,   159,   159,   160,   160,   161,   161,   162,
-     162,   163,   163,   164,   164,   165,   165,   166,   166,   167,
-     168,   168,   168,   169,   169,   169,   170,   170,   171,   172,
-     172,   173,   173,   174,   174,   175,   175,   175,   175,   175,
-     175,   176,   176,   177,   177,   178,   178,   179,   179,   179,
-     179,   180,   180,   180,   181,   181,   182,   182,   182,   182,
-     182,   182,   182,   183,   183,   184,   184,   185,   185,   185,
-     185,   185,   185,   185,   185,   185,   185,   186,   187,   187,
-     188,   188,   189,   189,   190,   190,   191,   191,   191,   191,
-     192,   193,   193
-=======
-       0,   112,   113,   113,   113,   113,   113,   113,   114,   114,
-     114,   114,   114,   114,   114,   114,   114,   114,   115,   116,
-     116,   116,   116,   117,   118,   119,   120,   121,   121,   122,
-     122,   122,   122,   122,   122,   122,   122,   122,   122,   122,
-     122,   122,   122,   122,   122,   122,   122,   123,   123,   123,
-     123,   123,   123,   123,   124,   124,   125,   125,   126,   126,
-     126,   126,   127,   127,   128,   128,   129,   129,   130,   130,
-     131,   131,   132,   132,   132,   133,   133,   134,   135,   136,
-     136,   137,   137,   138,   138,   139,   140,   140,   141,   141,
-     141,   141,   142,   143,   144,   144,   145,   146,   147,   147,
-     148,   148,   149,   150,   151,   151,   151,   152,   152,   153,
-     153,   154,   154,   154,   155,   156,   156,   157,   157,   158,
-     158,   158,   158,   158,   158,   158,   158,   159,   160,   160,
-     160,   161,   161,   161,   161,   161,   162,   162,   163,   163,
-     164,   164,   165,   165,   166,   166,   167,   167,   168,   168,
-     169,   169,   170,   171,   171,   171,   172,   172,   172,   173,
-     173,   174,   175,   175,   176,   176,   177,   177,   178,   178,
-     178,   178,   178,   178,   178,   179,   179,   180,   180,   181,
-     181,   182,   182,   182,   182,   183,   183,   183,   184,   184,
-     185,   185,   185,   185,   185,   185,   185,   186,   186,   187,
-     187,   188,   188,   188,   188,   188,   188,   189,   190,   190,
-     191,   191,   192,   192,   193,   193,   194,   194,   194,   194,
-     195,   196,   196
->>>>>>> 138f07cc
+       0,   113,   114,   114,   114,   114,   114,   114,   115,   115,
+     115,   115,   115,   115,   115,   115,   115,   115,   116,   117,
+     117,   117,   117,   118,   119,   120,   121,   122,   122,   123,
+     123,   123,   123,   123,   123,   123,   123,   123,   123,   123,
+     123,   123,   123,   123,   123,   123,   123,   124,   124,   124,
+     124,   124,   124,   124,   125,   125,   126,   126,   127,   127,
+     127,   127,   128,   128,   129,   129,   130,   130,   131,   131,
+     132,   132,   133,   133,   133,   134,   134,   135,   136,   137,
+     137,   138,   138,   139,   139,   140,   141,   141,   142,   142,
+     142,   142,   143,   144,   145,   145,   146,   147,   148,   148,
+     149,   149,   150,   151,   152,   152,   152,   153,   153,   154,
+     154,   155,   155,   155,   156,   157,   157,   158,   158,   159,
+     159,   159,   159,   159,   159,   159,   159,   160,   161,   161,
+     161,   162,   162,   162,   162,   162,   163,   163,   164,   164,
+     165,   165,   166,   166,   167,   167,   168,   168,   169,   169,
+     170,   170,   171,   172,   172,   172,   173,   173,   173,   174,
+     174,   175,   176,   176,   177,   177,   178,   178,   179,   179,
+     179,   179,   179,   179,   180,   180,   181,   181,   182,   182,
+     183,   183,   183,   183,   184,   184,   184,   185,   185,   186,
+     186,   186,   186,   186,   186,   186,   187,   187,   188,   188,
+     189,   189,   189,   189,   189,   189,   189,   189,   189,   189,
+     190,   191,   191,   192,   192,   193,   193,   194,   194,   195,
+     195,   195,   195,   196,   197,   197
 };
 
   /* YYR2[YYN] -- Number of symbols on the right hand side of rule YYN.  */
@@ -1718,29 +1251,17 @@
        4,     4,     5,     4,     3,     1,     3,     2,     0,     2,
        1,     3,     3,     9,     0,     1,     1,     1,     1,     1,
        3,     3,     2,     1,     3,     0,     1,     2,     1,     5,
-<<<<<<< HEAD
-       4,     6,     5,     6,     5,     6,     5,     3,     2,     2,
-       2,     1,     1,     1,     2,     1,     4,     1,     3,     0,
-       3,     0,     2,     0,     3,     0,     2,     1,     3,     3,
-       0,     1,     1,     0,     2,     2,     0,     1,     2,     3,
-       1,     3,     1,     2,     1,     5,     6,     4,     3,     3,
-       3,     3,     1,     3,     1,     2,     1,     1,     1,     1,
-       3,     3,     4,     4,     1,     3,     1,     1,     2,     2,
-       1,     2,     2,     1,     3,     1,     3,     1,     1,     1,
-       1,     1,     1,     1,     2,     1,     2,     1,     1,     1,
-=======
        4,     6,     5,     6,     5,     6,     5,     3,     0,     3,
        3,     2,     3,     2,     2,     1,     1,     2,     1,     4,
        1,     3,     0,     3,     0,     2,     0,     3,     0,     2,
        1,     3,     3,     0,     1,     1,     0,     2,     2,     0,
        1,     2,     3,     1,     3,     1,     2,     1,     5,     6,
-       4,     3,     3,     3,     3,     3,     1,     3,     1,     2,
-       1,     1,     1,     1,     3,     3,     4,     4,     1,     3,
-       1,     1,     2,     2,     1,     2,     2,     1,     3,     1,
-       3,     1,     1,     1,     1,     1,     1,     1,     1,     1,
->>>>>>> 138f07cc
-       1,     1,     1,     3,     1,     1,     1,     1,     1,     1,
-       2,     2,     0
+       4,     3,     3,     3,     3,     1,     3,     1,     2,     1,
+       1,     1,     1,     3,     3,     4,     4,     1,     3,     1,
+       1,     2,     2,     1,     2,     2,     1,     3,     1,     3,
+       1,     1,     1,     1,     1,     1,     1,     2,     1,     2,
+       1,     1,     1,     1,     1,     1,     3,     1,     1,     1,
+       1,     1,     1,     2,     2,     0
 };
 
 
@@ -2237,1256 +1758,793 @@
   switch (yytype)
     {
           case 3: /* TOKEN_COMMAND  */
-<<<<<<< HEAD
-#line 501 "../SqlParser.ypp" /* yacc.c:1257  */
-=======
-#line 509 "../SqlParser.ypp" /* yacc.c:1257  */
->>>>>>> 138f07cc
+#line 510 "../SqlParser.ypp" /* yacc.c:1257  */
       {
   if (((*yyvaluep).string_value_) != nullptr) {
     delete ((*yyvaluep).string_value_);
   }
 }
-#line 1753 "SqlParser_gen.cpp" /* yacc.c:1257  */
+#line 1768 "SqlParser_gen.cpp" /* yacc.c:1257  */
         break;
 
     case 4: /* TOKEN_NAME  */
-<<<<<<< HEAD
-#line 501 "../SqlParser.ypp" /* yacc.c:1257  */
-=======
-#line 509 "../SqlParser.ypp" /* yacc.c:1257  */
->>>>>>> 138f07cc
+#line 510 "../SqlParser.ypp" /* yacc.c:1257  */
       {
   if (((*yyvaluep).string_value_) != nullptr) {
     delete ((*yyvaluep).string_value_);
   }
 }
-#line 1763 "SqlParser_gen.cpp" /* yacc.c:1257  */
+#line 1778 "SqlParser_gen.cpp" /* yacc.c:1257  */
         break;
 
     case 5: /* TOKEN_STRING_SINGLE_QUOTED  */
-<<<<<<< HEAD
-#line 501 "../SqlParser.ypp" /* yacc.c:1257  */
-=======
-#line 509 "../SqlParser.ypp" /* yacc.c:1257  */
->>>>>>> 138f07cc
+#line 510 "../SqlParser.ypp" /* yacc.c:1257  */
       {
   if (((*yyvaluep).string_value_) != nullptr) {
     delete ((*yyvaluep).string_value_);
   }
 }
-#line 1773 "SqlParser_gen.cpp" /* yacc.c:1257  */
+#line 1788 "SqlParser_gen.cpp" /* yacc.c:1257  */
         break;
 
     case 6: /* TOKEN_STRING_DOUBLE_QUOTED  */
-<<<<<<< HEAD
-#line 501 "../SqlParser.ypp" /* yacc.c:1257  */
-=======
-#line 509 "../SqlParser.ypp" /* yacc.c:1257  */
->>>>>>> 138f07cc
+#line 510 "../SqlParser.ypp" /* yacc.c:1257  */
       {
   if (((*yyvaluep).string_value_) != nullptr) {
     delete ((*yyvaluep).string_value_);
   }
 }
-#line 1783 "SqlParser_gen.cpp" /* yacc.c:1257  */
+#line 1798 "SqlParser_gen.cpp" /* yacc.c:1257  */
         break;
 
     case 7: /* TOKEN_UNSIGNED_NUMVAL  */
-<<<<<<< HEAD
-#line 501 "../SqlParser.ypp" /* yacc.c:1257  */
-=======
-#line 509 "../SqlParser.ypp" /* yacc.c:1257  */
->>>>>>> 138f07cc
+#line 510 "../SqlParser.ypp" /* yacc.c:1257  */
       {
   if (((*yyvaluep).numeric_literal_value_) != nullptr) {
     delete ((*yyvaluep).numeric_literal_value_);
   }
 }
-#line 1793 "SqlParser_gen.cpp" /* yacc.c:1257  */
-        break;
-
-<<<<<<< HEAD
-    case 112: /* sql_statement  */
-#line 501 "../SqlParser.ypp" /* yacc.c:1257  */
-=======
-    case 114: /* sql_statement  */
-#line 509 "../SqlParser.ypp" /* yacc.c:1257  */
->>>>>>> 138f07cc
+#line 1808 "SqlParser_gen.cpp" /* yacc.c:1257  */
+        break;
+
+    case 115: /* sql_statement  */
+#line 510 "../SqlParser.ypp" /* yacc.c:1257  */
       {
   if (((*yyvaluep).statement_) != nullptr) {
     delete ((*yyvaluep).statement_);
   }
 }
-#line 1803 "SqlParser_gen.cpp" /* yacc.c:1257  */
-        break;
-
-<<<<<<< HEAD
-    case 113: /* quit_statement  */
-#line 501 "../SqlParser.ypp" /* yacc.c:1257  */
-=======
-    case 115: /* quit_statement  */
-#line 509 "../SqlParser.ypp" /* yacc.c:1257  */
->>>>>>> 138f07cc
+#line 1818 "SqlParser_gen.cpp" /* yacc.c:1257  */
+        break;
+
+    case 116: /* quit_statement  */
+#line 510 "../SqlParser.ypp" /* yacc.c:1257  */
       {
   if (((*yyvaluep).quit_statement_) != nullptr) {
     delete ((*yyvaluep).quit_statement_);
   }
 }
-#line 1813 "SqlParser_gen.cpp" /* yacc.c:1257  */
-        break;
-
-<<<<<<< HEAD
-    case 114: /* alter_table_statement  */
-#line 501 "../SqlParser.ypp" /* yacc.c:1257  */
-=======
-    case 116: /* alter_table_statement  */
-#line 509 "../SqlParser.ypp" /* yacc.c:1257  */
->>>>>>> 138f07cc
+#line 1828 "SqlParser_gen.cpp" /* yacc.c:1257  */
+        break;
+
+    case 117: /* alter_table_statement  */
+#line 510 "../SqlParser.ypp" /* yacc.c:1257  */
       {
   if (((*yyvaluep).statement_) != nullptr) {
     delete ((*yyvaluep).statement_);
   }
 }
-#line 1823 "SqlParser_gen.cpp" /* yacc.c:1257  */
-        break;
-
-<<<<<<< HEAD
-    case 115: /* create_table_statement  */
-#line 501 "../SqlParser.ypp" /* yacc.c:1257  */
-=======
-    case 117: /* create_table_statement  */
-#line 509 "../SqlParser.ypp" /* yacc.c:1257  */
->>>>>>> 138f07cc
+#line 1838 "SqlParser_gen.cpp" /* yacc.c:1257  */
+        break;
+
+    case 118: /* create_table_statement  */
+#line 510 "../SqlParser.ypp" /* yacc.c:1257  */
       {
   if (((*yyvaluep).create_table_statement_) != nullptr) {
     delete ((*yyvaluep).create_table_statement_);
   }
 }
-#line 1833 "SqlParser_gen.cpp" /* yacc.c:1257  */
-        break;
-
-<<<<<<< HEAD
-    case 116: /* create_index_statement  */
-#line 501 "../SqlParser.ypp" /* yacc.c:1257  */
-=======
-    case 118: /* create_index_statement  */
-#line 509 "../SqlParser.ypp" /* yacc.c:1257  */
->>>>>>> 138f07cc
+#line 1848 "SqlParser_gen.cpp" /* yacc.c:1257  */
+        break;
+
+    case 119: /* create_index_statement  */
+#line 510 "../SqlParser.ypp" /* yacc.c:1257  */
       {
   if (((*yyvaluep).statement_) != nullptr) {
     delete ((*yyvaluep).statement_);
   }
 }
-#line 1843 "SqlParser_gen.cpp" /* yacc.c:1257  */
-        break;
-
-<<<<<<< HEAD
-    case 117: /* drop_table_statement  */
-#line 501 "../SqlParser.ypp" /* yacc.c:1257  */
-=======
-    case 119: /* drop_table_statement  */
-#line 509 "../SqlParser.ypp" /* yacc.c:1257  */
->>>>>>> 138f07cc
+#line 1858 "SqlParser_gen.cpp" /* yacc.c:1257  */
+        break;
+
+    case 120: /* drop_table_statement  */
+#line 510 "../SqlParser.ypp" /* yacc.c:1257  */
       {
   if (((*yyvaluep).drop_table_statement_) != nullptr) {
     delete ((*yyvaluep).drop_table_statement_);
   }
 }
-#line 1853 "SqlParser_gen.cpp" /* yacc.c:1257  */
-        break;
-
-<<<<<<< HEAD
-    case 118: /* column_def  */
-#line 501 "../SqlParser.ypp" /* yacc.c:1257  */
-=======
-    case 120: /* column_def  */
-#line 509 "../SqlParser.ypp" /* yacc.c:1257  */
->>>>>>> 138f07cc
+#line 1868 "SqlParser_gen.cpp" /* yacc.c:1257  */
+        break;
+
+    case 121: /* column_def  */
+#line 510 "../SqlParser.ypp" /* yacc.c:1257  */
       {
   if (((*yyvaluep).attribute_definition_) != nullptr) {
     delete ((*yyvaluep).attribute_definition_);
   }
 }
-#line 1863 "SqlParser_gen.cpp" /* yacc.c:1257  */
-        break;
-
-<<<<<<< HEAD
-    case 119: /* column_def_commalist  */
-#line 501 "../SqlParser.ypp" /* yacc.c:1257  */
-=======
-    case 121: /* column_def_commalist  */
-#line 509 "../SqlParser.ypp" /* yacc.c:1257  */
->>>>>>> 138f07cc
+#line 1878 "SqlParser_gen.cpp" /* yacc.c:1257  */
+        break;
+
+    case 122: /* column_def_commalist  */
+#line 510 "../SqlParser.ypp" /* yacc.c:1257  */
       {
   if (((*yyvaluep).attribute_definition_list_) != nullptr) {
     delete ((*yyvaluep).attribute_definition_list_);
   }
 }
-#line 1873 "SqlParser_gen.cpp" /* yacc.c:1257  */
-        break;
-
-<<<<<<< HEAD
-    case 120: /* data_type  */
-#line 501 "../SqlParser.ypp" /* yacc.c:1257  */
-=======
-    case 122: /* data_type  */
-#line 509 "../SqlParser.ypp" /* yacc.c:1257  */
->>>>>>> 138f07cc
+#line 1888 "SqlParser_gen.cpp" /* yacc.c:1257  */
+        break;
+
+    case 123: /* data_type  */
+#line 510 "../SqlParser.ypp" /* yacc.c:1257  */
       {
   if (((*yyvaluep).data_type_) != nullptr) {
     delete ((*yyvaluep).data_type_);
   }
 }
-#line 1883 "SqlParser_gen.cpp" /* yacc.c:1257  */
-        break;
-
-<<<<<<< HEAD
-    case 121: /* column_constraint_def  */
-#line 501 "../SqlParser.ypp" /* yacc.c:1257  */
-=======
-    case 123: /* column_constraint_def  */
-#line 509 "../SqlParser.ypp" /* yacc.c:1257  */
->>>>>>> 138f07cc
+#line 1898 "SqlParser_gen.cpp" /* yacc.c:1257  */
+        break;
+
+    case 124: /* column_constraint_def  */
+#line 510 "../SqlParser.ypp" /* yacc.c:1257  */
       {
   if (((*yyvaluep).column_constraint_) != nullptr) {
     delete ((*yyvaluep).column_constraint_);
   }
 }
-#line 1893 "SqlParser_gen.cpp" /* yacc.c:1257  */
-        break;
-
-<<<<<<< HEAD
-    case 122: /* column_constraint_def_list  */
-#line 501 "../SqlParser.ypp" /* yacc.c:1257  */
-=======
-    case 124: /* column_constraint_def_list  */
-#line 509 "../SqlParser.ypp" /* yacc.c:1257  */
->>>>>>> 138f07cc
+#line 1908 "SqlParser_gen.cpp" /* yacc.c:1257  */
+        break;
+
+    case 125: /* column_constraint_def_list  */
+#line 510 "../SqlParser.ypp" /* yacc.c:1257  */
       {
   if (((*yyvaluep).column_constraint_list_) != nullptr) {
     delete ((*yyvaluep).column_constraint_list_);
   }
 }
-#line 1903 "SqlParser_gen.cpp" /* yacc.c:1257  */
-        break;
-
-<<<<<<< HEAD
-    case 123: /* opt_column_constraint_def_list  */
-#line 501 "../SqlParser.ypp" /* yacc.c:1257  */
-=======
-    case 125: /* opt_column_constraint_def_list  */
-#line 509 "../SqlParser.ypp" /* yacc.c:1257  */
->>>>>>> 138f07cc
+#line 1918 "SqlParser_gen.cpp" /* yacc.c:1257  */
+        break;
+
+    case 126: /* opt_column_constraint_def_list  */
+#line 510 "../SqlParser.ypp" /* yacc.c:1257  */
       {
   if (((*yyvaluep).column_constraint_list_) != nullptr) {
     delete ((*yyvaluep).column_constraint_list_);
   }
 }
-#line 1913 "SqlParser_gen.cpp" /* yacc.c:1257  */
-        break;
-
-<<<<<<< HEAD
-    case 127: /* opt_column_list  */
-#line 501 "../SqlParser.ypp" /* yacc.c:1257  */
-=======
-    case 129: /* opt_column_list  */
-#line 509 "../SqlParser.ypp" /* yacc.c:1257  */
->>>>>>> 138f07cc
+#line 1928 "SqlParser_gen.cpp" /* yacc.c:1257  */
+        break;
+
+    case 130: /* opt_column_list  */
+#line 510 "../SqlParser.ypp" /* yacc.c:1257  */
       {
   if (((*yyvaluep).string_list_) != nullptr) {
     delete ((*yyvaluep).string_list_);
   }
 }
-#line 1923 "SqlParser_gen.cpp" /* yacc.c:1257  */
-        break;
-
-<<<<<<< HEAD
-    case 128: /* opt_block_properties  */
-#line 501 "../SqlParser.ypp" /* yacc.c:1257  */
-=======
-    case 130: /* opt_block_properties  */
-#line 509 "../SqlParser.ypp" /* yacc.c:1257  */
->>>>>>> 138f07cc
+#line 1938 "SqlParser_gen.cpp" /* yacc.c:1257  */
+        break;
+
+    case 131: /* opt_block_properties  */
+#line 510 "../SqlParser.ypp" /* yacc.c:1257  */
       {
   if (((*yyvaluep).block_properties_) != nullptr) {
     delete ((*yyvaluep).block_properties_);
   }
 }
-#line 1933 "SqlParser_gen.cpp" /* yacc.c:1257  */
-        break;
-
-<<<<<<< HEAD
-    case 129: /* key_value_list  */
-#line 501 "../SqlParser.ypp" /* yacc.c:1257  */
-=======
-    case 131: /* key_value_list  */
-#line 509 "../SqlParser.ypp" /* yacc.c:1257  */
->>>>>>> 138f07cc
+#line 1948 "SqlParser_gen.cpp" /* yacc.c:1257  */
+        break;
+
+    case 132: /* key_value_list  */
+#line 510 "../SqlParser.ypp" /* yacc.c:1257  */
       {
   if (((*yyvaluep).key_value_list_) != nullptr) {
     delete ((*yyvaluep).key_value_list_);
   }
 }
-#line 1943 "SqlParser_gen.cpp" /* yacc.c:1257  */
-        break;
-
-<<<<<<< HEAD
-    case 130: /* key_value  */
-#line 501 "../SqlParser.ypp" /* yacc.c:1257  */
-=======
-    case 132: /* key_value  */
-#line 509 "../SqlParser.ypp" /* yacc.c:1257  */
->>>>>>> 138f07cc
+#line 1958 "SqlParser_gen.cpp" /* yacc.c:1257  */
+        break;
+
+    case 133: /* key_value  */
+#line 510 "../SqlParser.ypp" /* yacc.c:1257  */
       {
   if (((*yyvaluep).key_value_) != nullptr) {
     delete ((*yyvaluep).key_value_);
   }
 }
-#line 1953 "SqlParser_gen.cpp" /* yacc.c:1257  */
-        break;
-
-<<<<<<< HEAD
-    case 131: /* key_string_value  */
-#line 501 "../SqlParser.ypp" /* yacc.c:1257  */
-=======
-    case 133: /* key_string_value  */
-#line 509 "../SqlParser.ypp" /* yacc.c:1257  */
->>>>>>> 138f07cc
+#line 1968 "SqlParser_gen.cpp" /* yacc.c:1257  */
+        break;
+
+    case 134: /* key_string_value  */
+#line 510 "../SqlParser.ypp" /* yacc.c:1257  */
       {
   if (((*yyvaluep).key_string_value_) != nullptr) {
     delete ((*yyvaluep).key_string_value_);
   }
 }
-#line 1963 "SqlParser_gen.cpp" /* yacc.c:1257  */
-        break;
-
-<<<<<<< HEAD
-    case 132: /* key_string_list  */
-#line 501 "../SqlParser.ypp" /* yacc.c:1257  */
-=======
-    case 134: /* key_string_list  */
-#line 509 "../SqlParser.ypp" /* yacc.c:1257  */
->>>>>>> 138f07cc
+#line 1978 "SqlParser_gen.cpp" /* yacc.c:1257  */
+        break;
+
+    case 135: /* key_string_list  */
+#line 510 "../SqlParser.ypp" /* yacc.c:1257  */
       {
   if (((*yyvaluep).key_string_list_) != nullptr) {
     delete ((*yyvaluep).key_string_list_);
   }
 }
-#line 1973 "SqlParser_gen.cpp" /* yacc.c:1257  */
-        break;
-
-<<<<<<< HEAD
-    case 133: /* key_integer_value  */
-#line 501 "../SqlParser.ypp" /* yacc.c:1257  */
-=======
-    case 135: /* key_integer_value  */
-#line 509 "../SqlParser.ypp" /* yacc.c:1257  */
->>>>>>> 138f07cc
+#line 1988 "SqlParser_gen.cpp" /* yacc.c:1257  */
+        break;
+
+    case 136: /* key_integer_value  */
+#line 510 "../SqlParser.ypp" /* yacc.c:1257  */
       {
   if (((*yyvaluep).key_integer_value_) != nullptr) {
     delete ((*yyvaluep).key_integer_value_);
   }
 }
-#line 1983 "SqlParser_gen.cpp" /* yacc.c:1257  */
-        break;
-
-<<<<<<< HEAD
-    case 134: /* index_type  */
-#line 501 "../SqlParser.ypp" /* yacc.c:1257  */
-=======
-    case 136: /* index_type  */
-#line 509 "../SqlParser.ypp" /* yacc.c:1257  */
->>>>>>> 138f07cc
+#line 1998 "SqlParser_gen.cpp" /* yacc.c:1257  */
+        break;
+
+    case 137: /* index_type  */
+#line 510 "../SqlParser.ypp" /* yacc.c:1257  */
       {
   if (((*yyvaluep).string_value_) != nullptr) {
     delete ((*yyvaluep).string_value_);
   }
 }
-#line 1993 "SqlParser_gen.cpp" /* yacc.c:1257  */
-        break;
-
-<<<<<<< HEAD
-    case 135: /* opt_index_properties  */
-#line 501 "../SqlParser.ypp" /* yacc.c:1257  */
-=======
-    case 137: /* opt_index_properties  */
-#line 509 "../SqlParser.ypp" /* yacc.c:1257  */
->>>>>>> 138f07cc
+#line 2008 "SqlParser_gen.cpp" /* yacc.c:1257  */
+        break;
+
+    case 138: /* opt_index_properties  */
+#line 510 "../SqlParser.ypp" /* yacc.c:1257  */
       {
   if (((*yyvaluep).key_value_list_) != nullptr) {
     delete ((*yyvaluep).key_value_list_);
   }
 }
-#line 2003 "SqlParser_gen.cpp" /* yacc.c:1257  */
-        break;
-
-<<<<<<< HEAD
-    case 136: /* insert_statement  */
-#line 501 "../SqlParser.ypp" /* yacc.c:1257  */
-=======
-    case 138: /* insert_statement  */
-#line 509 "../SqlParser.ypp" /* yacc.c:1257  */
->>>>>>> 138f07cc
+#line 2018 "SqlParser_gen.cpp" /* yacc.c:1257  */
+        break;
+
+    case 139: /* insert_statement  */
+#line 510 "../SqlParser.ypp" /* yacc.c:1257  */
       {
   if (((*yyvaluep).insert_statement_) != nullptr) {
     delete ((*yyvaluep).insert_statement_);
   }
 }
-#line 2013 "SqlParser_gen.cpp" /* yacc.c:1257  */
-        break;
-
-<<<<<<< HEAD
-    case 137: /* copy_from_statement  */
-#line 501 "../SqlParser.ypp" /* yacc.c:1257  */
-=======
-    case 139: /* copy_from_statement  */
-#line 509 "../SqlParser.ypp" /* yacc.c:1257  */
->>>>>>> 138f07cc
+#line 2028 "SqlParser_gen.cpp" /* yacc.c:1257  */
+        break;
+
+    case 140: /* copy_from_statement  */
+#line 510 "../SqlParser.ypp" /* yacc.c:1257  */
       {
   if (((*yyvaluep).copy_from_statement_) != nullptr) {
     delete ((*yyvaluep).copy_from_statement_);
   }
 }
-#line 2023 "SqlParser_gen.cpp" /* yacc.c:1257  */
-        break;
-
-<<<<<<< HEAD
-    case 138: /* opt_copy_from_params  */
-#line 501 "../SqlParser.ypp" /* yacc.c:1257  */
-=======
-    case 140: /* opt_copy_from_params  */
-#line 509 "../SqlParser.ypp" /* yacc.c:1257  */
->>>>>>> 138f07cc
+#line 2038 "SqlParser_gen.cpp" /* yacc.c:1257  */
+        break;
+
+    case 141: /* opt_copy_from_params  */
+#line 510 "../SqlParser.ypp" /* yacc.c:1257  */
       {
   if (((*yyvaluep).copy_from_params_) != nullptr) {
     delete ((*yyvaluep).copy_from_params_);
   }
 }
-#line 2033 "SqlParser_gen.cpp" /* yacc.c:1257  */
-        break;
-
-<<<<<<< HEAD
-    case 139: /* copy_from_params  */
-#line 501 "../SqlParser.ypp" /* yacc.c:1257  */
-=======
-    case 141: /* copy_from_params  */
-#line 509 "../SqlParser.ypp" /* yacc.c:1257  */
->>>>>>> 138f07cc
+#line 2048 "SqlParser_gen.cpp" /* yacc.c:1257  */
+        break;
+
+    case 142: /* copy_from_params  */
+#line 510 "../SqlParser.ypp" /* yacc.c:1257  */
       {
   if (((*yyvaluep).copy_from_params_) != nullptr) {
     delete ((*yyvaluep).copy_from_params_);
   }
 }
-#line 2043 "SqlParser_gen.cpp" /* yacc.c:1257  */
-        break;
-
-<<<<<<< HEAD
-    case 140: /* update_statement  */
-#line 501 "../SqlParser.ypp" /* yacc.c:1257  */
-=======
-    case 142: /* update_statement  */
-#line 509 "../SqlParser.ypp" /* yacc.c:1257  */
->>>>>>> 138f07cc
+#line 2058 "SqlParser_gen.cpp" /* yacc.c:1257  */
+        break;
+
+    case 143: /* update_statement  */
+#line 510 "../SqlParser.ypp" /* yacc.c:1257  */
       {
   if (((*yyvaluep).update_statement_) != nullptr) {
     delete ((*yyvaluep).update_statement_);
   }
 }
-#line 2053 "SqlParser_gen.cpp" /* yacc.c:1257  */
-        break;
-
-<<<<<<< HEAD
-    case 141: /* delete_statement  */
-#line 501 "../SqlParser.ypp" /* yacc.c:1257  */
-=======
-    case 143: /* delete_statement  */
-#line 509 "../SqlParser.ypp" /* yacc.c:1257  */
->>>>>>> 138f07cc
+#line 2068 "SqlParser_gen.cpp" /* yacc.c:1257  */
+        break;
+
+    case 144: /* delete_statement  */
+#line 510 "../SqlParser.ypp" /* yacc.c:1257  */
       {
   if (((*yyvaluep).delete_statement_) != nullptr) {
     delete ((*yyvaluep).delete_statement_);
   }
 }
-#line 2063 "SqlParser_gen.cpp" /* yacc.c:1257  */
-        break;
-
-<<<<<<< HEAD
-    case 142: /* assignment_list  */
-#line 501 "../SqlParser.ypp" /* yacc.c:1257  */
-=======
-    case 144: /* assignment_list  */
-#line 509 "../SqlParser.ypp" /* yacc.c:1257  */
->>>>>>> 138f07cc
+#line 2078 "SqlParser_gen.cpp" /* yacc.c:1257  */
+        break;
+
+    case 145: /* assignment_list  */
+#line 510 "../SqlParser.ypp" /* yacc.c:1257  */
       {
   if (((*yyvaluep).assignment_list_) != nullptr) {
     delete ((*yyvaluep).assignment_list_);
   }
 }
-#line 2073 "SqlParser_gen.cpp" /* yacc.c:1257  */
-        break;
-
-<<<<<<< HEAD
-    case 143: /* assignment_item  */
-#line 501 "../SqlParser.ypp" /* yacc.c:1257  */
-=======
-    case 145: /* assignment_item  */
-#line 509 "../SqlParser.ypp" /* yacc.c:1257  */
->>>>>>> 138f07cc
+#line 2088 "SqlParser_gen.cpp" /* yacc.c:1257  */
+        break;
+
+    case 146: /* assignment_item  */
+#line 510 "../SqlParser.ypp" /* yacc.c:1257  */
       {
   if (((*yyvaluep).assignment_) != nullptr) {
     delete ((*yyvaluep).assignment_);
   }
 }
-#line 2083 "SqlParser_gen.cpp" /* yacc.c:1257  */
-        break;
-
-<<<<<<< HEAD
-    case 144: /* select_statement  */
-#line 501 "../SqlParser.ypp" /* yacc.c:1257  */
-=======
-    case 146: /* select_statement  */
-#line 509 "../SqlParser.ypp" /* yacc.c:1257  */
->>>>>>> 138f07cc
+#line 2098 "SqlParser_gen.cpp" /* yacc.c:1257  */
+        break;
+
+    case 147: /* select_statement  */
+#line 510 "../SqlParser.ypp" /* yacc.c:1257  */
       {
   if (((*yyvaluep).select_statement_) != nullptr) {
     delete ((*yyvaluep).select_statement_);
   }
 }
-#line 2093 "SqlParser_gen.cpp" /* yacc.c:1257  */
-        break;
-
-<<<<<<< HEAD
-    case 145: /* opt_with_clause  */
-#line 501 "../SqlParser.ypp" /* yacc.c:1257  */
-=======
-    case 147: /* opt_with_clause  */
-#line 509 "../SqlParser.ypp" /* yacc.c:1257  */
->>>>>>> 138f07cc
+#line 2108 "SqlParser_gen.cpp" /* yacc.c:1257  */
+        break;
+
+    case 148: /* opt_with_clause  */
+#line 510 "../SqlParser.ypp" /* yacc.c:1257  */
       {
   if (((*yyvaluep).with_list_) != nullptr) {
     delete ((*yyvaluep).with_list_);
   }
 }
-#line 2103 "SqlParser_gen.cpp" /* yacc.c:1257  */
-        break;
-
-<<<<<<< HEAD
-    case 146: /* with_list  */
-#line 501 "../SqlParser.ypp" /* yacc.c:1257  */
-=======
-    case 148: /* with_list  */
-#line 509 "../SqlParser.ypp" /* yacc.c:1257  */
->>>>>>> 138f07cc
+#line 2118 "SqlParser_gen.cpp" /* yacc.c:1257  */
+        break;
+
+    case 149: /* with_list  */
+#line 510 "../SqlParser.ypp" /* yacc.c:1257  */
       {
   if (((*yyvaluep).with_list_) != nullptr) {
     delete ((*yyvaluep).with_list_);
   }
 }
-#line 2113 "SqlParser_gen.cpp" /* yacc.c:1257  */
-        break;
-
-<<<<<<< HEAD
-    case 147: /* with_list_element  */
-#line 501 "../SqlParser.ypp" /* yacc.c:1257  */
-=======
-    case 149: /* with_list_element  */
-#line 509 "../SqlParser.ypp" /* yacc.c:1257  */
->>>>>>> 138f07cc
+#line 2128 "SqlParser_gen.cpp" /* yacc.c:1257  */
+        break;
+
+    case 150: /* with_list_element  */
+#line 510 "../SqlParser.ypp" /* yacc.c:1257  */
       {
   if (((*yyvaluep).with_list_element_) != nullptr) {
     delete ((*yyvaluep).with_list_element_);
   }
 }
-#line 2123 "SqlParser_gen.cpp" /* yacc.c:1257  */
-        break;
-
-<<<<<<< HEAD
-    case 148: /* select_query  */
-#line 501 "../SqlParser.ypp" /* yacc.c:1257  */
-=======
-    case 150: /* select_query  */
-#line 509 "../SqlParser.ypp" /* yacc.c:1257  */
->>>>>>> 138f07cc
+#line 2138 "SqlParser_gen.cpp" /* yacc.c:1257  */
+        break;
+
+    case 151: /* select_query  */
+#line 510 "../SqlParser.ypp" /* yacc.c:1257  */
       {
   if (((*yyvaluep).select_query_) != nullptr) {
     delete ((*yyvaluep).select_query_);
   }
 }
-#line 2133 "SqlParser_gen.cpp" /* yacc.c:1257  */
-        break;
-
-<<<<<<< HEAD
-    case 150: /* selection  */
-#line 501 "../SqlParser.ypp" /* yacc.c:1257  */
-=======
-    case 152: /* selection  */
-#line 509 "../SqlParser.ypp" /* yacc.c:1257  */
->>>>>>> 138f07cc
+#line 2148 "SqlParser_gen.cpp" /* yacc.c:1257  */
+        break;
+
+    case 153: /* selection  */
+#line 510 "../SqlParser.ypp" /* yacc.c:1257  */
       {
   if (((*yyvaluep).selection_) != nullptr) {
     delete ((*yyvaluep).selection_);
   }
 }
-#line 2143 "SqlParser_gen.cpp" /* yacc.c:1257  */
-        break;
-
-<<<<<<< HEAD
-    case 151: /* selection_item_commalist  */
-#line 501 "../SqlParser.ypp" /* yacc.c:1257  */
-=======
-    case 153: /* selection_item_commalist  */
-#line 509 "../SqlParser.ypp" /* yacc.c:1257  */
->>>>>>> 138f07cc
+#line 2158 "SqlParser_gen.cpp" /* yacc.c:1257  */
+        break;
+
+    case 154: /* selection_item_commalist  */
+#line 510 "../SqlParser.ypp" /* yacc.c:1257  */
       {
   if (((*yyvaluep).selection_list_) != nullptr) {
     delete ((*yyvaluep).selection_list_);
   }
 }
-#line 2153 "SqlParser_gen.cpp" /* yacc.c:1257  */
-        break;
-
-<<<<<<< HEAD
-    case 152: /* selection_item  */
-#line 501 "../SqlParser.ypp" /* yacc.c:1257  */
-=======
-    case 154: /* selection_item  */
-#line 509 "../SqlParser.ypp" /* yacc.c:1257  */
->>>>>>> 138f07cc
+#line 2168 "SqlParser_gen.cpp" /* yacc.c:1257  */
+        break;
+
+    case 155: /* selection_item  */
+#line 510 "../SqlParser.ypp" /* yacc.c:1257  */
       {
   if (((*yyvaluep).selection_item_) != nullptr) {
     delete ((*yyvaluep).selection_item_);
   }
 }
-#line 2163 "SqlParser_gen.cpp" /* yacc.c:1257  */
-        break;
-
-<<<<<<< HEAD
-    case 153: /* from_clause  */
-#line 501 "../SqlParser.ypp" /* yacc.c:1257  */
-=======
-    case 155: /* from_clause  */
-#line 509 "../SqlParser.ypp" /* yacc.c:1257  */
->>>>>>> 138f07cc
+#line 2178 "SqlParser_gen.cpp" /* yacc.c:1257  */
+        break;
+
+    case 156: /* from_clause  */
+#line 510 "../SqlParser.ypp" /* yacc.c:1257  */
       {
   if (((*yyvaluep).table_reference_list_) != nullptr) {
     delete ((*yyvaluep).table_reference_list_);
   }
 }
-#line 2173 "SqlParser_gen.cpp" /* yacc.c:1257  */
-        break;
-
-<<<<<<< HEAD
-    case 157: /* subquery_expression  */
-#line 501 "../SqlParser.ypp" /* yacc.c:1257  */
-=======
-    case 159: /* subquery_expression  */
-#line 509 "../SqlParser.ypp" /* yacc.c:1257  */
->>>>>>> 138f07cc
+#line 2188 "SqlParser_gen.cpp" /* yacc.c:1257  */
+        break;
+
+    case 160: /* subquery_expression  */
+#line 510 "../SqlParser.ypp" /* yacc.c:1257  */
       {
   if (((*yyvaluep).subquery_expression_) != nullptr) {
     delete ((*yyvaluep).subquery_expression_);
   }
 }
-#line 2183 "SqlParser_gen.cpp" /* yacc.c:1257  */
-        break;
-
-<<<<<<< HEAD
-    case 158: /* table_reference  */
-#line 501 "../SqlParser.ypp" /* yacc.c:1257  */
-=======
-    case 160: /* opt_sample_clause  */
-#line 509 "../SqlParser.ypp" /* yacc.c:1257  */
+#line 2198 "SqlParser_gen.cpp" /* yacc.c:1257  */
+        break;
+
+    case 161: /* opt_sample_clause  */
+#line 510 "../SqlParser.ypp" /* yacc.c:1257  */
       {
   if (((*yyvaluep).opt_sample_clause_) != nullptr) {
     delete ((*yyvaluep).opt_sample_clause_);
   }
 }
-#line 2186 "SqlParser_gen.cpp" /* yacc.c:1257  */
-        break;
-
-    case 161: /* table_reference  */
-#line 509 "../SqlParser.ypp" /* yacc.c:1257  */
->>>>>>> 138f07cc
+#line 2208 "SqlParser_gen.cpp" /* yacc.c:1257  */
+        break;
+
+    case 162: /* table_reference  */
+#line 510 "../SqlParser.ypp" /* yacc.c:1257  */
       {
   if (((*yyvaluep).table_reference_) != nullptr) {
     delete ((*yyvaluep).table_reference_);
   }
 }
-<<<<<<< HEAD
-#line 2193 "SqlParser_gen.cpp" /* yacc.c:1257  */
-        break;
-
-    case 159: /* table_reference_signature  */
-#line 501 "../SqlParser.ypp" /* yacc.c:1257  */
-=======
-#line 2196 "SqlParser_gen.cpp" /* yacc.c:1257  */
-        break;
-
-    case 162: /* table_reference_signature  */
-#line 509 "../SqlParser.ypp" /* yacc.c:1257  */
->>>>>>> 138f07cc
+#line 2218 "SqlParser_gen.cpp" /* yacc.c:1257  */
+        break;
+
+    case 163: /* table_reference_signature  */
+#line 510 "../SqlParser.ypp" /* yacc.c:1257  */
       {
   if (((*yyvaluep).table_reference_signature_) != nullptr) {
     delete ((*yyvaluep).table_reference_signature_);
   }
 }
-<<<<<<< HEAD
-#line 2203 "SqlParser_gen.cpp" /* yacc.c:1257  */
-        break;
-
-    case 160: /* table_reference_signature_primary  */
-#line 501 "../SqlParser.ypp" /* yacc.c:1257  */
-=======
-#line 2206 "SqlParser_gen.cpp" /* yacc.c:1257  */
-        break;
-
-    case 163: /* table_reference_signature_primary  */
-#line 509 "../SqlParser.ypp" /* yacc.c:1257  */
->>>>>>> 138f07cc
+#line 2228 "SqlParser_gen.cpp" /* yacc.c:1257  */
+        break;
+
+    case 164: /* table_reference_signature_primary  */
+#line 510 "../SqlParser.ypp" /* yacc.c:1257  */
       {
   if (((*yyvaluep).table_reference_signature_) != nullptr) {
     delete ((*yyvaluep).table_reference_signature_);
   }
 }
-<<<<<<< HEAD
-#line 2213 "SqlParser_gen.cpp" /* yacc.c:1257  */
-        break;
-
-    case 161: /* table_reference_commalist  */
-#line 501 "../SqlParser.ypp" /* yacc.c:1257  */
-=======
-#line 2216 "SqlParser_gen.cpp" /* yacc.c:1257  */
-        break;
-
-    case 164: /* table_reference_commalist  */
-#line 509 "../SqlParser.ypp" /* yacc.c:1257  */
->>>>>>> 138f07cc
+#line 2238 "SqlParser_gen.cpp" /* yacc.c:1257  */
+        break;
+
+    case 165: /* table_reference_commalist  */
+#line 510 "../SqlParser.ypp" /* yacc.c:1257  */
       {
   if (((*yyvaluep).table_reference_list_) != nullptr) {
     delete ((*yyvaluep).table_reference_list_);
   }
 }
-<<<<<<< HEAD
-#line 2223 "SqlParser_gen.cpp" /* yacc.c:1257  */
-        break;
-
-    case 162: /* opt_group_by_clause  */
-#line 501 "../SqlParser.ypp" /* yacc.c:1257  */
-=======
-#line 2226 "SqlParser_gen.cpp" /* yacc.c:1257  */
-        break;
-
-    case 165: /* opt_group_by_clause  */
-#line 509 "../SqlParser.ypp" /* yacc.c:1257  */
->>>>>>> 138f07cc
+#line 2248 "SqlParser_gen.cpp" /* yacc.c:1257  */
+        break;
+
+    case 166: /* opt_group_by_clause  */
+#line 510 "../SqlParser.ypp" /* yacc.c:1257  */
       {
   if (((*yyvaluep).opt_group_by_clause_) != nullptr) {
     delete ((*yyvaluep).opt_group_by_clause_);
   }
 }
-<<<<<<< HEAD
-#line 2233 "SqlParser_gen.cpp" /* yacc.c:1257  */
-        break;
-
-    case 163: /* opt_having_clause  */
-#line 501 "../SqlParser.ypp" /* yacc.c:1257  */
-=======
-#line 2236 "SqlParser_gen.cpp" /* yacc.c:1257  */
-        break;
-
-    case 166: /* opt_having_clause  */
-#line 509 "../SqlParser.ypp" /* yacc.c:1257  */
->>>>>>> 138f07cc
+#line 2258 "SqlParser_gen.cpp" /* yacc.c:1257  */
+        break;
+
+    case 167: /* opt_having_clause  */
+#line 510 "../SqlParser.ypp" /* yacc.c:1257  */
       {
   if (((*yyvaluep).opt_having_clause_) != nullptr) {
     delete ((*yyvaluep).opt_having_clause_);
   }
 }
-<<<<<<< HEAD
-#line 2243 "SqlParser_gen.cpp" /* yacc.c:1257  */
-        break;
-
-    case 164: /* opt_order_by_clause  */
-#line 501 "../SqlParser.ypp" /* yacc.c:1257  */
-=======
-#line 2246 "SqlParser_gen.cpp" /* yacc.c:1257  */
-        break;
-
-    case 167: /* opt_order_by_clause  */
-#line 509 "../SqlParser.ypp" /* yacc.c:1257  */
->>>>>>> 138f07cc
+#line 2268 "SqlParser_gen.cpp" /* yacc.c:1257  */
+        break;
+
+    case 168: /* opt_order_by_clause  */
+#line 510 "../SqlParser.ypp" /* yacc.c:1257  */
       {
   if (((*yyvaluep).opt_order_by_clause_) != nullptr) {
     delete ((*yyvaluep).opt_order_by_clause_);
   }
 }
-<<<<<<< HEAD
-#line 2253 "SqlParser_gen.cpp" /* yacc.c:1257  */
-        break;
-
-    case 165: /* opt_limit_clause  */
-#line 501 "../SqlParser.ypp" /* yacc.c:1257  */
-=======
-#line 2256 "SqlParser_gen.cpp" /* yacc.c:1257  */
-        break;
-
-    case 168: /* opt_limit_clause  */
-#line 509 "../SqlParser.ypp" /* yacc.c:1257  */
->>>>>>> 138f07cc
+#line 2278 "SqlParser_gen.cpp" /* yacc.c:1257  */
+        break;
+
+    case 169: /* opt_limit_clause  */
+#line 510 "../SqlParser.ypp" /* yacc.c:1257  */
       {
   if (((*yyvaluep).opt_limit_clause_) != nullptr) {
     delete ((*yyvaluep).opt_limit_clause_);
   }
 }
-<<<<<<< HEAD
-#line 2263 "SqlParser_gen.cpp" /* yacc.c:1257  */
-        break;
-
-    case 166: /* order_commalist  */
-#line 501 "../SqlParser.ypp" /* yacc.c:1257  */
-=======
-#line 2266 "SqlParser_gen.cpp" /* yacc.c:1257  */
-        break;
-
-    case 169: /* order_commalist  */
-#line 509 "../SqlParser.ypp" /* yacc.c:1257  */
->>>>>>> 138f07cc
+#line 2288 "SqlParser_gen.cpp" /* yacc.c:1257  */
+        break;
+
+    case 170: /* order_commalist  */
+#line 510 "../SqlParser.ypp" /* yacc.c:1257  */
       {
   if (((*yyvaluep).order_commalist_) != nullptr) {
     delete ((*yyvaluep).order_commalist_);
   }
 }
-<<<<<<< HEAD
-#line 2273 "SqlParser_gen.cpp" /* yacc.c:1257  */
-        break;
-
-    case 167: /* order_item  */
-#line 501 "../SqlParser.ypp" /* yacc.c:1257  */
-=======
-#line 2276 "SqlParser_gen.cpp" /* yacc.c:1257  */
-        break;
-
-    case 170: /* order_item  */
-#line 509 "../SqlParser.ypp" /* yacc.c:1257  */
->>>>>>> 138f07cc
+#line 2298 "SqlParser_gen.cpp" /* yacc.c:1257  */
+        break;
+
+    case 171: /* order_item  */
+#line 510 "../SqlParser.ypp" /* yacc.c:1257  */
       {
   if (((*yyvaluep).order_item_) != nullptr) {
     delete ((*yyvaluep).order_item_);
   }
 }
-<<<<<<< HEAD
-#line 2283 "SqlParser_gen.cpp" /* yacc.c:1257  */
-        break;
-
-    case 168: /* opt_order_direction  */
-#line 501 "../SqlParser.ypp" /* yacc.c:1257  */
+#line 2308 "SqlParser_gen.cpp" /* yacc.c:1257  */
+        break;
+
+    case 172: /* opt_order_direction  */
+#line 510 "../SqlParser.ypp" /* yacc.c:1257  */
       {
   if (((*yyvaluep).order_direction_) != nullptr) {
     delete ((*yyvaluep).order_direction_);
   }
 }
-#line 2293 "SqlParser_gen.cpp" /* yacc.c:1257  */
-        break;
-
-    case 169: /* opt_nulls_first  */
-#line 501 "../SqlParser.ypp" /* yacc.c:1257  */
-=======
-#line 2286 "SqlParser_gen.cpp" /* yacc.c:1257  */
-        break;
-
-    case 171: /* opt_order_direction  */
-#line 509 "../SqlParser.ypp" /* yacc.c:1257  */
->>>>>>> 138f07cc
+#line 2318 "SqlParser_gen.cpp" /* yacc.c:1257  */
+        break;
+
+    case 173: /* opt_nulls_first  */
+#line 510 "../SqlParser.ypp" /* yacc.c:1257  */
       {
   if (((*yyvaluep).order_direction_) != nullptr) {
     delete ((*yyvaluep).order_direction_);
   }
 }
-#line 2303 "SqlParser_gen.cpp" /* yacc.c:1257  */
-        break;
-
-<<<<<<< HEAD
-    case 170: /* opt_where_clause  */
-#line 501 "../SqlParser.ypp" /* yacc.c:1257  */
-=======
-    case 172: /* opt_nulls_first  */
-#line 509 "../SqlParser.ypp" /* yacc.c:1257  */
->>>>>>> 138f07cc
-      {
-  if (((*yyvaluep).order_direction_) != nullptr) {
-    delete ((*yyvaluep).order_direction_);
-  }
-}
-#line 2313 "SqlParser_gen.cpp" /* yacc.c:1257  */
-        break;
-
-<<<<<<< HEAD
-    case 171: /* where_clause  */
-#line 501 "../SqlParser.ypp" /* yacc.c:1257  */
-=======
-    case 173: /* opt_where_clause  */
-#line 509 "../SqlParser.ypp" /* yacc.c:1257  */
->>>>>>> 138f07cc
+#line 2328 "SqlParser_gen.cpp" /* yacc.c:1257  */
+        break;
+
+    case 174: /* opt_where_clause  */
+#line 510 "../SqlParser.ypp" /* yacc.c:1257  */
       {
   if (((*yyvaluep).predicate_) != nullptr) {
     delete ((*yyvaluep).predicate_);
   }
 }
-#line 2323 "SqlParser_gen.cpp" /* yacc.c:1257  */
-        break;
-
-<<<<<<< HEAD
-    case 172: /* or_expression  */
-#line 501 "../SqlParser.ypp" /* yacc.c:1257  */
-=======
-    case 174: /* where_clause  */
-#line 509 "../SqlParser.ypp" /* yacc.c:1257  */
->>>>>>> 138f07cc
+#line 2338 "SqlParser_gen.cpp" /* yacc.c:1257  */
+        break;
+
+    case 175: /* where_clause  */
+#line 510 "../SqlParser.ypp" /* yacc.c:1257  */
       {
   if (((*yyvaluep).predicate_) != nullptr) {
     delete ((*yyvaluep).predicate_);
   }
 }
-#line 2333 "SqlParser_gen.cpp" /* yacc.c:1257  */
-        break;
-
-<<<<<<< HEAD
-    case 173: /* and_expression  */
-#line 501 "../SqlParser.ypp" /* yacc.c:1257  */
-=======
-    case 175: /* or_expression  */
-#line 509 "../SqlParser.ypp" /* yacc.c:1257  */
->>>>>>> 138f07cc
+#line 2348 "SqlParser_gen.cpp" /* yacc.c:1257  */
+        break;
+
+    case 176: /* or_expression  */
+#line 510 "../SqlParser.ypp" /* yacc.c:1257  */
       {
   if (((*yyvaluep).predicate_) != nullptr) {
     delete ((*yyvaluep).predicate_);
   }
 }
-#line 2343 "SqlParser_gen.cpp" /* yacc.c:1257  */
-        break;
-
-<<<<<<< HEAD
-    case 174: /* not_expression  */
-#line 501 "../SqlParser.ypp" /* yacc.c:1257  */
-=======
-    case 176: /* and_expression  */
-#line 509 "../SqlParser.ypp" /* yacc.c:1257  */
->>>>>>> 138f07cc
+#line 2358 "SqlParser_gen.cpp" /* yacc.c:1257  */
+        break;
+
+    case 177: /* and_expression  */
+#line 510 "../SqlParser.ypp" /* yacc.c:1257  */
       {
   if (((*yyvaluep).predicate_) != nullptr) {
     delete ((*yyvaluep).predicate_);
   }
 }
-#line 2353 "SqlParser_gen.cpp" /* yacc.c:1257  */
-        break;
-
-<<<<<<< HEAD
-    case 175: /* predicate_expression_base  */
-#line 501 "../SqlParser.ypp" /* yacc.c:1257  */
-=======
-    case 177: /* not_expression  */
-#line 509 "../SqlParser.ypp" /* yacc.c:1257  */
->>>>>>> 138f07cc
+#line 2368 "SqlParser_gen.cpp" /* yacc.c:1257  */
+        break;
+
+    case 178: /* not_expression  */
+#line 510 "../SqlParser.ypp" /* yacc.c:1257  */
       {
   if (((*yyvaluep).predicate_) != nullptr) {
     delete ((*yyvaluep).predicate_);
   }
 }
-#line 2363 "SqlParser_gen.cpp" /* yacc.c:1257  */
-        break;
-
-<<<<<<< HEAD
-    case 176: /* add_expression  */
-#line 501 "../SqlParser.ypp" /* yacc.c:1257  */
-=======
-    case 178: /* predicate_expression_base  */
-#line 509 "../SqlParser.ypp" /* yacc.c:1257  */
->>>>>>> 138f07cc
+#line 2378 "SqlParser_gen.cpp" /* yacc.c:1257  */
+        break;
+
+    case 179: /* predicate_expression_base  */
+#line 510 "../SqlParser.ypp" /* yacc.c:1257  */
       {
   if (((*yyvaluep).predicate_) != nullptr) {
     delete ((*yyvaluep).predicate_);
   }
 }
-#line 2373 "SqlParser_gen.cpp" /* yacc.c:1257  */
-        break;
-
-<<<<<<< HEAD
-    case 177: /* multiply_expression  */
-#line 501 "../SqlParser.ypp" /* yacc.c:1257  */
-=======
-    case 179: /* add_expression  */
-#line 509 "../SqlParser.ypp" /* yacc.c:1257  */
->>>>>>> 138f07cc
+#line 2388 "SqlParser_gen.cpp" /* yacc.c:1257  */
+        break;
+
+    case 180: /* add_expression  */
+#line 510 "../SqlParser.ypp" /* yacc.c:1257  */
       {
   if (((*yyvaluep).expression_) != nullptr) {
     delete ((*yyvaluep).expression_);
   }
 }
-#line 2383 "SqlParser_gen.cpp" /* yacc.c:1257  */
-        break;
-
-<<<<<<< HEAD
-    case 178: /* unary_expression  */
-#line 501 "../SqlParser.ypp" /* yacc.c:1257  */
-=======
-    case 180: /* multiply_expression  */
-#line 509 "../SqlParser.ypp" /* yacc.c:1257  */
->>>>>>> 138f07cc
+#line 2398 "SqlParser_gen.cpp" /* yacc.c:1257  */
+        break;
+
+    case 181: /* multiply_expression  */
+#line 510 "../SqlParser.ypp" /* yacc.c:1257  */
       {
   if (((*yyvaluep).expression_) != nullptr) {
     delete ((*yyvaluep).expression_);
   }
 }
-#line 2393 "SqlParser_gen.cpp" /* yacc.c:1257  */
-        break;
-
-<<<<<<< HEAD
-    case 179: /* expression_base  */
-#line 501 "../SqlParser.ypp" /* yacc.c:1257  */
-=======
-    case 181: /* unary_expression  */
-#line 509 "../SqlParser.ypp" /* yacc.c:1257  */
->>>>>>> 138f07cc
+#line 2408 "SqlParser_gen.cpp" /* yacc.c:1257  */
+        break;
+
+    case 182: /* unary_expression  */
+#line 510 "../SqlParser.ypp" /* yacc.c:1257  */
       {
   if (((*yyvaluep).expression_) != nullptr) {
     delete ((*yyvaluep).expression_);
   }
 }
-#line 2403 "SqlParser_gen.cpp" /* yacc.c:1257  */
-        break;
-
-<<<<<<< HEAD
-    case 180: /* function_call  */
-#line 501 "../SqlParser.ypp" /* yacc.c:1257  */
-=======
-    case 182: /* expression_base  */
-#line 509 "../SqlParser.ypp" /* yacc.c:1257  */
+#line 2418 "SqlParser_gen.cpp" /* yacc.c:1257  */
+        break;
+
+    case 183: /* expression_base  */
+#line 510 "../SqlParser.ypp" /* yacc.c:1257  */
       {
   if (((*yyvaluep).expression_) != nullptr) {
     delete ((*yyvaluep).expression_);
   }
 }
-#line 2406 "SqlParser_gen.cpp" /* yacc.c:1257  */
-        break;
-
-    case 183: /* function_call  */
-#line 509 "../SqlParser.ypp" /* yacc.c:1257  */
->>>>>>> 138f07cc
+#line 2428 "SqlParser_gen.cpp" /* yacc.c:1257  */
+        break;
+
+    case 184: /* function_call  */
+#line 510 "../SqlParser.ypp" /* yacc.c:1257  */
       {
   if (((*yyvaluep).function_call_) != nullptr) {
     delete ((*yyvaluep).function_call_);
   }
 }
-<<<<<<< HEAD
-#line 2413 "SqlParser_gen.cpp" /* yacc.c:1257  */
-        break;
-
-    case 181: /* expression_list  */
-#line 501 "../SqlParser.ypp" /* yacc.c:1257  */
-=======
-#line 2416 "SqlParser_gen.cpp" /* yacc.c:1257  */
-        break;
-
-    case 184: /* expression_list  */
-#line 509 "../SqlParser.ypp" /* yacc.c:1257  */
->>>>>>> 138f07cc
+#line 2438 "SqlParser_gen.cpp" /* yacc.c:1257  */
+        break;
+
+    case 185: /* expression_list  */
+#line 510 "../SqlParser.ypp" /* yacc.c:1257  */
       {
   if (((*yyvaluep).expression_list_) != nullptr) {
     delete ((*yyvaluep).expression_list_);
   }
 }
-<<<<<<< HEAD
-#line 2423 "SqlParser_gen.cpp" /* yacc.c:1257  */
-        break;
-
-    case 182: /* literal_value  */
-#line 501 "../SqlParser.ypp" /* yacc.c:1257  */
-=======
-#line 2426 "SqlParser_gen.cpp" /* yacc.c:1257  */
-        break;
-
-    case 185: /* literal_value  */
-#line 509 "../SqlParser.ypp" /* yacc.c:1257  */
->>>>>>> 138f07cc
+#line 2448 "SqlParser_gen.cpp" /* yacc.c:1257  */
+        break;
+
+    case 186: /* literal_value  */
+#line 510 "../SqlParser.ypp" /* yacc.c:1257  */
       {
   if (((*yyvaluep).literal_value_) != nullptr) {
     delete ((*yyvaluep).literal_value_);
   }
 }
-<<<<<<< HEAD
-#line 2433 "SqlParser_gen.cpp" /* yacc.c:1257  */
-        break;
-
-    case 183: /* literal_value_commalist  */
-#line 501 "../SqlParser.ypp" /* yacc.c:1257  */
-=======
-#line 2436 "SqlParser_gen.cpp" /* yacc.c:1257  */
-        break;
-
-    case 186: /* literal_value_commalist  */
-#line 509 "../SqlParser.ypp" /* yacc.c:1257  */
->>>>>>> 138f07cc
+#line 2458 "SqlParser_gen.cpp" /* yacc.c:1257  */
+        break;
+
+    case 187: /* literal_value_commalist  */
+#line 510 "../SqlParser.ypp" /* yacc.c:1257  */
       {
   if (((*yyvaluep).literal_value_list_) != nullptr) {
     delete ((*yyvaluep).literal_value_list_);
   }
 }
-<<<<<<< HEAD
-#line 2443 "SqlParser_gen.cpp" /* yacc.c:1257  */
-        break;
-
-    case 184: /* attribute_ref  */
-#line 501 "../SqlParser.ypp" /* yacc.c:1257  */
-=======
-#line 2446 "SqlParser_gen.cpp" /* yacc.c:1257  */
-        break;
-
-    case 187: /* attribute_ref  */
-#line 509 "../SqlParser.ypp" /* yacc.c:1257  */
->>>>>>> 138f07cc
+#line 2468 "SqlParser_gen.cpp" /* yacc.c:1257  */
+        break;
+
+    case 188: /* attribute_ref  */
+#line 510 "../SqlParser.ypp" /* yacc.c:1257  */
       {
   if (((*yyvaluep).attribute_) != nullptr) {
     delete ((*yyvaluep).attribute_);
   }
 }
-<<<<<<< HEAD
-#line 2453 "SqlParser_gen.cpp" /* yacc.c:1257  */
-        break;
-
-    case 185: /* comparison_operation  */
-#line 497 "../SqlParser.ypp" /* yacc.c:1257  */
+#line 2478 "SqlParser_gen.cpp" /* yacc.c:1257  */
+        break;
+
+    case 189: /* comparison_operation  */
+#line 506 "../SqlParser.ypp" /* yacc.c:1257  */
       { }
-#line 2459 "SqlParser_gen.cpp" /* yacc.c:1257  */
-        break;
-
-    case 186: /* unary_operation  */
-#line 498 "../SqlParser.ypp" /* yacc.c:1257  */
+#line 2484 "SqlParser_gen.cpp" /* yacc.c:1257  */
+        break;
+
+    case 190: /* unary_operation  */
+#line 507 "../SqlParser.ypp" /* yacc.c:1257  */
       { }
-#line 2465 "SqlParser_gen.cpp" /* yacc.c:1257  */
-        break;
-
-    case 187: /* add_operation  */
-#line 499 "../SqlParser.ypp" /* yacc.c:1257  */
+#line 2490 "SqlParser_gen.cpp" /* yacc.c:1257  */
+        break;
+
+    case 191: /* add_operation  */
+#line 508 "../SqlParser.ypp" /* yacc.c:1257  */
       { }
-#line 2471 "SqlParser_gen.cpp" /* yacc.c:1257  */
-        break;
-
-    case 188: /* multiply_operation  */
-#line 499 "../SqlParser.ypp" /* yacc.c:1257  */
+#line 2496 "SqlParser_gen.cpp" /* yacc.c:1257  */
+        break;
+
+    case 192: /* multiply_operation  */
+#line 508 "../SqlParser.ypp" /* yacc.c:1257  */
       { }
-#line 2477 "SqlParser_gen.cpp" /* yacc.c:1257  */
-        break;
-
-    case 189: /* name_commalist  */
-#line 501 "../SqlParser.ypp" /* yacc.c:1257  */
-=======
-#line 2456 "SqlParser_gen.cpp" /* yacc.c:1257  */
-        break;
-
-    case 188: /* comparison_operation  */
+#line 2502 "SqlParser_gen.cpp" /* yacc.c:1257  */
+        break;
+
+    case 193: /* name_commalist  */
+#line 510 "../SqlParser.ypp" /* yacc.c:1257  */
+      {
+  if (((*yyvaluep).string_list_) != nullptr) {
+    delete ((*yyvaluep).string_list_);
+  }
+}
+#line 2512 "SqlParser_gen.cpp" /* yacc.c:1257  */
+        break;
+
+    case 194: /* any_name  */
+#line 510 "../SqlParser.ypp" /* yacc.c:1257  */
+      {
+  if (((*yyvaluep).string_value_) != nullptr) {
+    delete ((*yyvaluep).string_value_);
+  }
+}
+#line 2522 "SqlParser_gen.cpp" /* yacc.c:1257  */
+        break;
+
+    case 195: /* boolean_value  */
 #line 505 "../SqlParser.ypp" /* yacc.c:1257  */
       { }
-#line 2462 "SqlParser_gen.cpp" /* yacc.c:1257  */
-        break;
-
-    case 189: /* unary_operation  */
-#line 506 "../SqlParser.ypp" /* yacc.c:1257  */
-      { }
-#line 2468 "SqlParser_gen.cpp" /* yacc.c:1257  */
-        break;
-
-    case 190: /* add_operation  */
-#line 507 "../SqlParser.ypp" /* yacc.c:1257  */
-      { }
-#line 2474 "SqlParser_gen.cpp" /* yacc.c:1257  */
-        break;
-
-    case 191: /* multiply_operation  */
-#line 507 "../SqlParser.ypp" /* yacc.c:1257  */
-      { }
-#line 2480 "SqlParser_gen.cpp" /* yacc.c:1257  */
-        break;
-
-    case 192: /* name_commalist  */
-#line 509 "../SqlParser.ypp" /* yacc.c:1257  */
->>>>>>> 138f07cc
-      {
-  if (((*yyvaluep).string_list_) != nullptr) {
-    delete ((*yyvaluep).string_list_);
-  }
-}
-<<<<<<< HEAD
-#line 2487 "SqlParser_gen.cpp" /* yacc.c:1257  */
-        break;
-
-    case 190: /* any_name  */
-#line 501 "../SqlParser.ypp" /* yacc.c:1257  */
-=======
-#line 2490 "SqlParser_gen.cpp" /* yacc.c:1257  */
-        break;
-
-    case 193: /* any_name  */
-#line 509 "../SqlParser.ypp" /* yacc.c:1257  */
->>>>>>> 138f07cc
-      {
-  if (((*yyvaluep).string_value_) != nullptr) {
-    delete ((*yyvaluep).string_value_);
-  }
-}
-<<<<<<< HEAD
-#line 2497 "SqlParser_gen.cpp" /* yacc.c:1257  */
-        break;
-
-    case 191: /* boolean_value  */
-#line 496 "../SqlParser.ypp" /* yacc.c:1257  */
-      { }
-#line 2503 "SqlParser_gen.cpp" /* yacc.c:1257  */
-        break;
-
-    case 192: /* command  */
-#line 501 "../SqlParser.ypp" /* yacc.c:1257  */
-=======
-#line 2500 "SqlParser_gen.cpp" /* yacc.c:1257  */
-        break;
-
-    case 194: /* boolean_value  */
-#line 504 "../SqlParser.ypp" /* yacc.c:1257  */
-      { }
-#line 2506 "SqlParser_gen.cpp" /* yacc.c:1257  */
-        break;
-
-    case 195: /* command  */
-#line 509 "../SqlParser.ypp" /* yacc.c:1257  */
->>>>>>> 138f07cc
+#line 2528 "SqlParser_gen.cpp" /* yacc.c:1257  */
+        break;
+
+    case 196: /* command  */
+#line 510 "../SqlParser.ypp" /* yacc.c:1257  */
       {
   if (((*yyvaluep).command_) != nullptr) {
     delete ((*yyvaluep).command_);
   }
 }
-<<<<<<< HEAD
-#line 2513 "SqlParser_gen.cpp" /* yacc.c:1257  */
-        break;
-
-    case 193: /* command_argument_list  */
-#line 501 "../SqlParser.ypp" /* yacc.c:1257  */
-=======
-#line 2516 "SqlParser_gen.cpp" /* yacc.c:1257  */
-        break;
-
-    case 196: /* command_argument_list  */
-#line 509 "../SqlParser.ypp" /* yacc.c:1257  */
->>>>>>> 138f07cc
+#line 2538 "SqlParser_gen.cpp" /* yacc.c:1257  */
+        break;
+
+    case 197: /* command_argument_list  */
+#line 510 "../SqlParser.ypp" /* yacc.c:1257  */
       {
   if (((*yyvaluep).command_argument_list_) != nullptr) {
     delete ((*yyvaluep).command_argument_list_);
   }
 }
-<<<<<<< HEAD
-#line 2523 "SqlParser_gen.cpp" /* yacc.c:1257  */
-=======
-#line 2526 "SqlParser_gen.cpp" /* yacc.c:1257  */
->>>>>>> 138f07cc
+#line 2548 "SqlParser_gen.cpp" /* yacc.c:1257  */
         break;
 
 
@@ -3778,288 +2836,148 @@
   switch (yyn)
     {
         case 2:
-<<<<<<< HEAD
-#line 510 "../SqlParser.ypp" /* yacc.c:1661  */
-=======
-#line 518 "../SqlParser.ypp" /* yacc.c:1646  */
->>>>>>> 138f07cc
+#line 519 "../SqlParser.ypp" /* yacc.c:1661  */
     {
     *parsedStatement = (yyvsp[-1].statement_);
     YYACCEPT;
   }
-<<<<<<< HEAD
-#line 2820 "SqlParser_gen.cpp" /* yacc.c:1661  */
+#line 2845 "SqlParser_gen.cpp" /* yacc.c:1661  */
     break;
 
   case 3:
-#line 514 "../SqlParser.ypp" /* yacc.c:1661  */
-=======
-#line 2823 "SqlParser_gen.cpp" /* yacc.c:1646  */
-    break;
-
-  case 3:
-#line 522 "../SqlParser.ypp" /* yacc.c:1646  */
->>>>>>> 138f07cc
+#line 523 "../SqlParser.ypp" /* yacc.c:1661  */
     {
     *parsedStatement = (yyvsp[-1].statement_);
     YYACCEPT;
   }
-<<<<<<< HEAD
-#line 2829 "SqlParser_gen.cpp" /* yacc.c:1661  */
+#line 2854 "SqlParser_gen.cpp" /* yacc.c:1661  */
     break;
 
   case 4:
-#line 518 "../SqlParser.ypp" /* yacc.c:1661  */
-=======
-#line 2832 "SqlParser_gen.cpp" /* yacc.c:1646  */
-    break;
-
-  case 4:
-#line 526 "../SqlParser.ypp" /* yacc.c:1646  */
->>>>>>> 138f07cc
+#line 527 "../SqlParser.ypp" /* yacc.c:1661  */
     {
     *parsedStatement = (yyvsp[-1].command_);
     YYACCEPT;
   }
-<<<<<<< HEAD
-#line 2838 "SqlParser_gen.cpp" /* yacc.c:1661  */
+#line 2863 "SqlParser_gen.cpp" /* yacc.c:1661  */
     break;
 
   case 5:
-#line 522 "../SqlParser.ypp" /* yacc.c:1661  */
-=======
-#line 2841 "SqlParser_gen.cpp" /* yacc.c:1646  */
-    break;
-
-  case 5:
-#line 530 "../SqlParser.ypp" /* yacc.c:1646  */
->>>>>>> 138f07cc
+#line 531 "../SqlParser.ypp" /* yacc.c:1661  */
     {
     *parsedStatement = (yyvsp[-1].command_);
     YYACCEPT;
   }
-<<<<<<< HEAD
-#line 2847 "SqlParser_gen.cpp" /* yacc.c:1661  */
+#line 2872 "SqlParser_gen.cpp" /* yacc.c:1661  */
     break;
 
   case 6:
-#line 526 "../SqlParser.ypp" /* yacc.c:1661  */
+#line 535 "../SqlParser.ypp" /* yacc.c:1661  */
     {
     YYABORT;
   }
-#line 2855 "SqlParser_gen.cpp" /* yacc.c:1661  */
+#line 2880 "SqlParser_gen.cpp" /* yacc.c:1661  */
     break;
 
   case 7:
-#line 529 "../SqlParser.ypp" /* yacc.c:1661  */
-=======
-#line 2850 "SqlParser_gen.cpp" /* yacc.c:1646  */
-    break;
-
-  case 6:
-#line 534 "../SqlParser.ypp" /* yacc.c:1646  */
-    {
-    YYABORT;
-  }
-#line 2858 "SqlParser_gen.cpp" /* yacc.c:1646  */
-    break;
-
-  case 7:
-#line 537 "../SqlParser.ypp" /* yacc.c:1646  */
->>>>>>> 138f07cc
+#line 538 "../SqlParser.ypp" /* yacc.c:1661  */
     {
     // Regular yyparse() return codes are non-negative, so use a negative one here.
     return -1;
   }
-<<<<<<< HEAD
-#line 2864 "SqlParser_gen.cpp" /* yacc.c:1661  */
+#line 2889 "SqlParser_gen.cpp" /* yacc.c:1661  */
     break;
 
   case 8:
-#line 536 "../SqlParser.ypp" /* yacc.c:1661  */
+#line 545 "../SqlParser.ypp" /* yacc.c:1661  */
     {
     (yyval.statement_) = (yyvsp[0].statement_);
   }
-#line 2872 "SqlParser_gen.cpp" /* yacc.c:1661  */
+#line 2897 "SqlParser_gen.cpp" /* yacc.c:1661  */
     break;
 
   case 9:
-#line 539 "../SqlParser.ypp" /* yacc.c:1661  */
+#line 548 "../SqlParser.ypp" /* yacc.c:1661  */
     {
     (yyval.statement_) = (yyvsp[0].copy_from_statement_);
   }
-#line 2880 "SqlParser_gen.cpp" /* yacc.c:1661  */
+#line 2905 "SqlParser_gen.cpp" /* yacc.c:1661  */
     break;
 
   case 10:
-#line 542 "../SqlParser.ypp" /* yacc.c:1661  */
+#line 551 "../SqlParser.ypp" /* yacc.c:1661  */
     {
     (yyval.statement_) = (yyvsp[0].create_table_statement_);
   }
-#line 2888 "SqlParser_gen.cpp" /* yacc.c:1661  */
+#line 2913 "SqlParser_gen.cpp" /* yacc.c:1661  */
     break;
 
   case 11:
-#line 545 "../SqlParser.ypp" /* yacc.c:1661  */
+#line 554 "../SqlParser.ypp" /* yacc.c:1661  */
     {
     (yyval.statement_) = (yyvsp[0].statement_);
   }
-#line 2896 "SqlParser_gen.cpp" /* yacc.c:1661  */
+#line 2921 "SqlParser_gen.cpp" /* yacc.c:1661  */
     break;
 
   case 12:
-#line 548 "../SqlParser.ypp" /* yacc.c:1661  */
+#line 557 "../SqlParser.ypp" /* yacc.c:1661  */
     {
     (yyval.statement_) = (yyvsp[0].delete_statement_);
   }
-#line 2904 "SqlParser_gen.cpp" /* yacc.c:1661  */
+#line 2929 "SqlParser_gen.cpp" /* yacc.c:1661  */
     break;
 
   case 13:
-#line 551 "../SqlParser.ypp" /* yacc.c:1661  */
+#line 560 "../SqlParser.ypp" /* yacc.c:1661  */
     {
     (yyval.statement_) = (yyvsp[0].drop_table_statement_);
   }
-#line 2912 "SqlParser_gen.cpp" /* yacc.c:1661  */
+#line 2937 "SqlParser_gen.cpp" /* yacc.c:1661  */
     break;
 
   case 14:
-#line 554 "../SqlParser.ypp" /* yacc.c:1661  */
+#line 563 "../SqlParser.ypp" /* yacc.c:1661  */
     {
     (yyval.statement_) = (yyvsp[0].insert_statement_);
   }
-#line 2920 "SqlParser_gen.cpp" /* yacc.c:1661  */
+#line 2945 "SqlParser_gen.cpp" /* yacc.c:1661  */
     break;
 
   case 15:
-#line 557 "../SqlParser.ypp" /* yacc.c:1661  */
+#line 566 "../SqlParser.ypp" /* yacc.c:1661  */
     {
     (yyval.statement_) = (yyvsp[0].quit_statement_);
   }
-#line 2928 "SqlParser_gen.cpp" /* yacc.c:1661  */
+#line 2953 "SqlParser_gen.cpp" /* yacc.c:1661  */
     break;
 
   case 16:
-#line 560 "../SqlParser.ypp" /* yacc.c:1661  */
+#line 569 "../SqlParser.ypp" /* yacc.c:1661  */
     {
     (yyval.statement_) = (yyvsp[0].select_statement_);
   }
-#line 2936 "SqlParser_gen.cpp" /* yacc.c:1661  */
+#line 2961 "SqlParser_gen.cpp" /* yacc.c:1661  */
     break;
 
   case 17:
-#line 563 "../SqlParser.ypp" /* yacc.c:1661  */
+#line 572 "../SqlParser.ypp" /* yacc.c:1661  */
     {
     (yyval.statement_) = (yyvsp[0].update_statement_);
   }
-#line 2944 "SqlParser_gen.cpp" /* yacc.c:1661  */
+#line 2969 "SqlParser_gen.cpp" /* yacc.c:1661  */
     break;
 
   case 18:
-#line 569 "../SqlParser.ypp" /* yacc.c:1661  */
+#line 578 "../SqlParser.ypp" /* yacc.c:1661  */
     {
     (yyval.quit_statement_) = new quickstep::ParseStatementQuit((yylsp[0]).first_line, (yylsp[0]).first_column);
   }
-#line 2952 "SqlParser_gen.cpp" /* yacc.c:1661  */
+#line 2977 "SqlParser_gen.cpp" /* yacc.c:1661  */
     break;
 
   case 19:
-#line 575 "../SqlParser.ypp" /* yacc.c:1661  */
-=======
-#line 2867 "SqlParser_gen.cpp" /* yacc.c:1646  */
-    break;
-
-  case 8:
-#line 544 "../SqlParser.ypp" /* yacc.c:1646  */
-    {
-    (yyval.statement_) = (yyvsp[0].statement_);
-  }
-#line 2875 "SqlParser_gen.cpp" /* yacc.c:1646  */
-    break;
-
-  case 9:
-#line 547 "../SqlParser.ypp" /* yacc.c:1646  */
-    {
-    (yyval.statement_) = (yyvsp[0].copy_from_statement_);
-  }
-#line 2883 "SqlParser_gen.cpp" /* yacc.c:1646  */
-    break;
-
-  case 10:
-#line 550 "../SqlParser.ypp" /* yacc.c:1646  */
-    {
-    (yyval.statement_) = (yyvsp[0].create_table_statement_);
-  }
-#line 2891 "SqlParser_gen.cpp" /* yacc.c:1646  */
-    break;
-
-  case 11:
-#line 553 "../SqlParser.ypp" /* yacc.c:1646  */
-    {
-    (yyval.statement_) = (yyvsp[0].statement_);
-  }
-#line 2899 "SqlParser_gen.cpp" /* yacc.c:1646  */
-    break;
-
-  case 12:
-#line 556 "../SqlParser.ypp" /* yacc.c:1646  */
-    {
-    (yyval.statement_) = (yyvsp[0].delete_statement_);
-  }
-#line 2907 "SqlParser_gen.cpp" /* yacc.c:1646  */
-    break;
-
-  case 13:
-#line 559 "../SqlParser.ypp" /* yacc.c:1646  */
-    {
-    (yyval.statement_) = (yyvsp[0].drop_table_statement_);
-  }
-#line 2915 "SqlParser_gen.cpp" /* yacc.c:1646  */
-    break;
-
-  case 14:
-#line 562 "../SqlParser.ypp" /* yacc.c:1646  */
-    {
-    (yyval.statement_) = (yyvsp[0].insert_statement_);
-  }
-#line 2923 "SqlParser_gen.cpp" /* yacc.c:1646  */
-    break;
-
-  case 15:
-#line 565 "../SqlParser.ypp" /* yacc.c:1646  */
-    {
-    (yyval.statement_) = (yyvsp[0].quit_statement_);
-  }
-#line 2931 "SqlParser_gen.cpp" /* yacc.c:1646  */
-    break;
-
-  case 16:
-#line 568 "../SqlParser.ypp" /* yacc.c:1646  */
-    {
-    (yyval.statement_) = (yyvsp[0].select_statement_);
-  }
-#line 2939 "SqlParser_gen.cpp" /* yacc.c:1646  */
-    break;
-
-  case 17:
-#line 571 "../SqlParser.ypp" /* yacc.c:1646  */
-    {
-    (yyval.statement_) = (yyvsp[0].update_statement_);
-  }
-#line 2947 "SqlParser_gen.cpp" /* yacc.c:1646  */
-    break;
-
-  case 18:
-#line 577 "../SqlParser.ypp" /* yacc.c:1646  */
-    {
-    (yyval.quit_statement_) = new quickstep::ParseStatementQuit((yylsp[0]).first_line, (yylsp[0]).first_column);
-  }
-#line 2955 "SqlParser_gen.cpp" /* yacc.c:1646  */
-    break;
-
-  case 19:
-#line 583 "../SqlParser.ypp" /* yacc.c:1646  */
->>>>>>> 138f07cc
+#line 584 "../SqlParser.ypp" /* yacc.c:1661  */
     {
     delete (yyvsp[-3].string_value_);
     delete (yyvsp[0].attribute_definition_);
@@ -4067,38 +2985,22 @@
     NotSupported(&(yylsp[-5]), yyscanner, "ALTER statements");
     YYERROR;
   }
-<<<<<<< HEAD
-#line 2964 "SqlParser_gen.cpp" /* yacc.c:1661  */
+#line 2989 "SqlParser_gen.cpp" /* yacc.c:1661  */
     break;
 
   case 20:
-#line 582 "../SqlParser.ypp" /* yacc.c:1661  */
-=======
-#line 2967 "SqlParser_gen.cpp" /* yacc.c:1646  */
-    break;
-
-  case 20:
-#line 590 "../SqlParser.ypp" /* yacc.c:1646  */
->>>>>>> 138f07cc
+#line 591 "../SqlParser.ypp" /* yacc.c:1661  */
     {
     delete (yyvsp[-3].string_value_);
     (yyval.statement_) = nullptr;
     NotSupported(&(yylsp[-5]), yyscanner, "ALTER statements");
     YYERROR;
   }
-<<<<<<< HEAD
-#line 2975 "SqlParser_gen.cpp" /* yacc.c:1661  */
+#line 3000 "SqlParser_gen.cpp" /* yacc.c:1661  */
     break;
 
   case 21:
-#line 588 "../SqlParser.ypp" /* yacc.c:1661  */
-=======
-#line 2978 "SqlParser_gen.cpp" /* yacc.c:1646  */
-    break;
-
-  case 21:
-#line 596 "../SqlParser.ypp" /* yacc.c:1646  */
->>>>>>> 138f07cc
+#line 597 "../SqlParser.ypp" /* yacc.c:1661  */
     {
     delete (yyvsp[-3].string_value_);
     delete (yyvsp[0].string_value_);
@@ -4106,19 +3008,11 @@
     NotSupported(&(yylsp[-5]), yyscanner, "ALTER statements");
     YYERROR;
   }
-<<<<<<< HEAD
-#line 2987 "SqlParser_gen.cpp" /* yacc.c:1661  */
+#line 3012 "SqlParser_gen.cpp" /* yacc.c:1661  */
     break;
 
   case 22:
-#line 595 "../SqlParser.ypp" /* yacc.c:1661  */
-=======
-#line 2990 "SqlParser_gen.cpp" /* yacc.c:1646  */
-    break;
-
-  case 22:
-#line 603 "../SqlParser.ypp" /* yacc.c:1646  */
->>>>>>> 138f07cc
+#line 604 "../SqlParser.ypp" /* yacc.c:1661  */
     {
     delete (yyvsp[-3].string_value_);
     delete (yyvsp[0].string_value_);
@@ -4126,329 +3020,169 @@
     NotSupported(&(yylsp[-5]), yyscanner, "ALTER statements");
     YYERROR;
   }
-<<<<<<< HEAD
-#line 2999 "SqlParser_gen.cpp" /* yacc.c:1661  */
+#line 3024 "SqlParser_gen.cpp" /* yacc.c:1661  */
     break;
 
   case 23:
-#line 604 "../SqlParser.ypp" /* yacc.c:1661  */
+#line 613 "../SqlParser.ypp" /* yacc.c:1661  */
     {
     (yyval.create_table_statement_) = new quickstep::ParseStatementCreateTable((yylsp[-7]).first_line, (yylsp[-7]).first_column, (yyvsp[-5].string_value_), (yyvsp[-3].attribute_definition_list_), (yyvsp[0].block_properties_));
   }
-#line 3007 "SqlParser_gen.cpp" /* yacc.c:1661  */
+#line 3032 "SqlParser_gen.cpp" /* yacc.c:1661  */
     break;
 
   case 24:
-#line 609 "../SqlParser.ypp" /* yacc.c:1661  */
+#line 618 "../SqlParser.ypp" /* yacc.c:1661  */
     {
     (yyval.statement_) = new quickstep::ParseStatementCreateIndex((yylsp[-8]).first_line, (yylsp[-8]).first_column, (yyvsp[-6].string_value_), (yyvsp[-4].string_value_), (yyvsp[-3].string_list_), (yyvsp[-1].string_value_), (yyvsp[0].key_value_list_));
   }
-#line 3015 "SqlParser_gen.cpp" /* yacc.c:1661  */
+#line 3040 "SqlParser_gen.cpp" /* yacc.c:1661  */
     break;
 
   case 25:
-#line 614 "../SqlParser.ypp" /* yacc.c:1661  */
+#line 623 "../SqlParser.ypp" /* yacc.c:1661  */
     {
     (yyval.drop_table_statement_) = new quickstep::ParseStatementDropTable((yylsp[-2]).first_line, (yylsp[-2]).first_column, (yyvsp[0].string_value_));
   }
-#line 3023 "SqlParser_gen.cpp" /* yacc.c:1661  */
+#line 3048 "SqlParser_gen.cpp" /* yacc.c:1661  */
     break;
 
   case 26:
-#line 619 "../SqlParser.ypp" /* yacc.c:1661  */
+#line 628 "../SqlParser.ypp" /* yacc.c:1661  */
     {
     (yyval.attribute_definition_) = new quickstep::ParseAttributeDefinition((yylsp[-2]).first_line, (yylsp[-2]).first_column, (yyvsp[-2].string_value_), (yyvsp[-1].data_type_), (yyvsp[0].column_constraint_list_));
   }
-#line 3031 "SqlParser_gen.cpp" /* yacc.c:1661  */
+#line 3056 "SqlParser_gen.cpp" /* yacc.c:1661  */
     break;
 
   case 27:
-#line 624 "../SqlParser.ypp" /* yacc.c:1661  */
-=======
-#line 3002 "SqlParser_gen.cpp" /* yacc.c:1646  */
-    break;
-
-  case 23:
-#line 612 "../SqlParser.ypp" /* yacc.c:1646  */
-    {
-    (yyval.create_table_statement_) = new quickstep::ParseStatementCreateTable((yylsp[-7]).first_line, (yylsp[-7]).first_column, (yyvsp[-5].string_value_), (yyvsp[-3].attribute_definition_list_), (yyvsp[0].block_properties_));
-  }
-#line 3010 "SqlParser_gen.cpp" /* yacc.c:1646  */
-    break;
-
-  case 24:
-#line 617 "../SqlParser.ypp" /* yacc.c:1646  */
-    {
-    (yyval.statement_) = new quickstep::ParseStatementCreateIndex((yylsp[-8]).first_line, (yylsp[-8]).first_column, (yyvsp[-6].string_value_), (yyvsp[-4].string_value_), (yyvsp[-3].string_list_), (yyvsp[-1].string_value_), (yyvsp[0].key_value_list_));
-  }
-#line 3018 "SqlParser_gen.cpp" /* yacc.c:1646  */
-    break;
-
-  case 25:
-#line 622 "../SqlParser.ypp" /* yacc.c:1646  */
-    {
-    (yyval.drop_table_statement_) = new quickstep::ParseStatementDropTable((yylsp[-2]).first_line, (yylsp[-2]).first_column, (yyvsp[0].string_value_));
-  }
-#line 3026 "SqlParser_gen.cpp" /* yacc.c:1646  */
-    break;
-
-  case 26:
-#line 627 "../SqlParser.ypp" /* yacc.c:1646  */
-    {
-    (yyval.attribute_definition_) = new quickstep::ParseAttributeDefinition((yylsp[-2]).first_line, (yylsp[-2]).first_column, (yyvsp[-2].string_value_), (yyvsp[-1].data_type_), (yyvsp[0].column_constraint_list_));
-  }
-#line 3034 "SqlParser_gen.cpp" /* yacc.c:1646  */
-    break;
-
-  case 27:
-#line 632 "../SqlParser.ypp" /* yacc.c:1646  */
->>>>>>> 138f07cc
+#line 633 "../SqlParser.ypp" /* yacc.c:1661  */
     {
     (yyval.attribute_definition_list_) = new quickstep::PtrList<quickstep::ParseAttributeDefinition>();
     (yyval.attribute_definition_list_)->push_back((yyvsp[0].attribute_definition_));
   }
-<<<<<<< HEAD
-#line 3040 "SqlParser_gen.cpp" /* yacc.c:1661  */
+#line 3065 "SqlParser_gen.cpp" /* yacc.c:1661  */
     break;
 
   case 28:
-#line 628 "../SqlParser.ypp" /* yacc.c:1661  */
-=======
-#line 3043 "SqlParser_gen.cpp" /* yacc.c:1646  */
-    break;
-
-  case 28:
-#line 636 "../SqlParser.ypp" /* yacc.c:1646  */
->>>>>>> 138f07cc
+#line 637 "../SqlParser.ypp" /* yacc.c:1661  */
     {
     (yyval.attribute_definition_list_) = (yyvsp[-2].attribute_definition_list_);
     (yyval.attribute_definition_list_)->push_back((yyvsp[0].attribute_definition_));
   }
-<<<<<<< HEAD
-#line 3049 "SqlParser_gen.cpp" /* yacc.c:1661  */
+#line 3074 "SqlParser_gen.cpp" /* yacc.c:1661  */
     break;
 
   case 29:
-#line 634 "../SqlParser.ypp" /* yacc.c:1661  */
-=======
-#line 3052 "SqlParser_gen.cpp" /* yacc.c:1646  */
-    break;
-
-  case 29:
-#line 642 "../SqlParser.ypp" /* yacc.c:1646  */
->>>>>>> 138f07cc
+#line 643 "../SqlParser.ypp" /* yacc.c:1661  */
     {
     (yyval.data_type_) = nullptr;
     NotSupported(&(yylsp[0]), yyscanner, "BIT data type");
     YYERROR;
   }
-<<<<<<< HEAD
-#line 3059 "SqlParser_gen.cpp" /* yacc.c:1661  */
+#line 3084 "SqlParser_gen.cpp" /* yacc.c:1661  */
     break;
 
   case 30:
-#line 639 "../SqlParser.ypp" /* yacc.c:1661  */
+#line 648 "../SqlParser.ypp" /* yacc.c:1661  */
     {
     (yyval.data_type_) = new quickstep::ParseDataType(quickstep::TypeFactory::GetType(quickstep::kDatetime));
   }
-#line 3067 "SqlParser_gen.cpp" /* yacc.c:1661  */
+#line 3092 "SqlParser_gen.cpp" /* yacc.c:1661  */
     break;
 
   case 31:
-#line 642 "../SqlParser.ypp" /* yacc.c:1661  */
+#line 651 "../SqlParser.ypp" /* yacc.c:1661  */
     {
     (yyval.data_type_) = new quickstep::ParseDataType(quickstep::TypeFactory::GetType(quickstep::kDatetime));
   }
-#line 3075 "SqlParser_gen.cpp" /* yacc.c:1661  */
+#line 3100 "SqlParser_gen.cpp" /* yacc.c:1661  */
     break;
 
   case 32:
-#line 645 "../SqlParser.ypp" /* yacc.c:1661  */
-=======
-#line 3062 "SqlParser_gen.cpp" /* yacc.c:1646  */
-    break;
-
-  case 30:
-#line 647 "../SqlParser.ypp" /* yacc.c:1646  */
-    {
-    (yyval.data_type_) = new quickstep::ParseDataType(quickstep::TypeFactory::GetType(quickstep::kDatetime));
-  }
-#line 3070 "SqlParser_gen.cpp" /* yacc.c:1646  */
-    break;
-
-  case 31:
-#line 650 "../SqlParser.ypp" /* yacc.c:1646  */
-    {
-    (yyval.data_type_) = new quickstep::ParseDataType(quickstep::TypeFactory::GetType(quickstep::kDatetime));
-  }
-#line 3078 "SqlParser_gen.cpp" /* yacc.c:1646  */
-    break;
-
-  case 32:
-#line 653 "../SqlParser.ypp" /* yacc.c:1646  */
->>>>>>> 138f07cc
+#line 654 "../SqlParser.ypp" /* yacc.c:1661  */
     {
     (yyval.data_type_) = nullptr;
     NotSupported(&(yylsp[0]), yyscanner, "TIME data type");
     YYERROR;
   }
-<<<<<<< HEAD
-#line 3085 "SqlParser_gen.cpp" /* yacc.c:1661  */
+#line 3110 "SqlParser_gen.cpp" /* yacc.c:1661  */
     break;
 
   case 33:
-#line 650 "../SqlParser.ypp" /* yacc.c:1661  */
+#line 659 "../SqlParser.ypp" /* yacc.c:1661  */
     {
     (yyval.data_type_) = new quickstep::ParseDataType(quickstep::TypeFactory::GetType(quickstep::kDatetime));
   }
-#line 3093 "SqlParser_gen.cpp" /* yacc.c:1661  */
+#line 3118 "SqlParser_gen.cpp" /* yacc.c:1661  */
     break;
 
   case 34:
-#line 653 "../SqlParser.ypp" /* yacc.c:1661  */
+#line 662 "../SqlParser.ypp" /* yacc.c:1661  */
     {
     (yyval.data_type_) = new quickstep::ParseDataType(quickstep::TypeFactory::GetType(quickstep::kDouble));
   }
-#line 3101 "SqlParser_gen.cpp" /* yacc.c:1661  */
+#line 3126 "SqlParser_gen.cpp" /* yacc.c:1661  */
     break;
 
   case 35:
-#line 656 "../SqlParser.ypp" /* yacc.c:1661  */
+#line 665 "../SqlParser.ypp" /* yacc.c:1661  */
     {
     (yyval.data_type_) = new quickstep::ParseDataType(quickstep::TypeFactory::GetType(quickstep::kDouble));
   }
-#line 3109 "SqlParser_gen.cpp" /* yacc.c:1661  */
+#line 3134 "SqlParser_gen.cpp" /* yacc.c:1661  */
     break;
 
   case 36:
-#line 659 "../SqlParser.ypp" /* yacc.c:1661  */
+#line 668 "../SqlParser.ypp" /* yacc.c:1661  */
     {
     (yyval.data_type_) = new quickstep::ParseDataType(quickstep::TypeFactory::GetType(quickstep::kDouble));
   }
-#line 3117 "SqlParser_gen.cpp" /* yacc.c:1661  */
+#line 3142 "SqlParser_gen.cpp" /* yacc.c:1661  */
     break;
 
   case 37:
-#line 662 "../SqlParser.ypp" /* yacc.c:1661  */
+#line 671 "../SqlParser.ypp" /* yacc.c:1661  */
     {
     (yyval.data_type_) = new quickstep::ParseDataType(quickstep::TypeFactory::GetType(quickstep::kFloat));
   }
-#line 3125 "SqlParser_gen.cpp" /* yacc.c:1661  */
+#line 3150 "SqlParser_gen.cpp" /* yacc.c:1661  */
     break;
 
   case 38:
-#line 665 "../SqlParser.ypp" /* yacc.c:1661  */
+#line 674 "../SqlParser.ypp" /* yacc.c:1661  */
     {
     (yyval.data_type_) = new quickstep::ParseDataType(quickstep::TypeFactory::GetType(quickstep::kInt));
   }
-#line 3133 "SqlParser_gen.cpp" /* yacc.c:1661  */
+#line 3158 "SqlParser_gen.cpp" /* yacc.c:1661  */
     break;
 
   case 39:
-#line 668 "../SqlParser.ypp" /* yacc.c:1661  */
+#line 677 "../SqlParser.ypp" /* yacc.c:1661  */
     {
     (yyval.data_type_) = new quickstep::ParseDataType(quickstep::TypeFactory::GetType(quickstep::kInt));
   }
-#line 3141 "SqlParser_gen.cpp" /* yacc.c:1661  */
+#line 3166 "SqlParser_gen.cpp" /* yacc.c:1661  */
     break;
 
   case 40:
-#line 671 "../SqlParser.ypp" /* yacc.c:1661  */
+#line 680 "../SqlParser.ypp" /* yacc.c:1661  */
     {
     (yyval.data_type_) = new quickstep::ParseDataType(quickstep::TypeFactory::GetType(quickstep::kLong));
   }
-#line 3149 "SqlParser_gen.cpp" /* yacc.c:1661  */
+#line 3174 "SqlParser_gen.cpp" /* yacc.c:1661  */
     break;
 
   case 41:
-#line 674 "../SqlParser.ypp" /* yacc.c:1661  */
+#line 683 "../SqlParser.ypp" /* yacc.c:1661  */
     {
     (yyval.data_type_) = new quickstep::ParseDataType(quickstep::TypeFactory::GetType(quickstep::kLong));
   }
-#line 3157 "SqlParser_gen.cpp" /* yacc.c:1661  */
+#line 3182 "SqlParser_gen.cpp" /* yacc.c:1661  */
     break;
 
   case 42:
-#line 677 "../SqlParser.ypp" /* yacc.c:1661  */
-=======
-#line 3088 "SqlParser_gen.cpp" /* yacc.c:1646  */
-    break;
-
-  case 33:
-#line 658 "../SqlParser.ypp" /* yacc.c:1646  */
-    {
-    (yyval.data_type_) = new quickstep::ParseDataType(quickstep::TypeFactory::GetType(quickstep::kDatetime));
-  }
-#line 3096 "SqlParser_gen.cpp" /* yacc.c:1646  */
-    break;
-
-  case 34:
-#line 661 "../SqlParser.ypp" /* yacc.c:1646  */
-    {
-    (yyval.data_type_) = new quickstep::ParseDataType(quickstep::TypeFactory::GetType(quickstep::kDouble));
-  }
-#line 3104 "SqlParser_gen.cpp" /* yacc.c:1646  */
-    break;
-
-  case 35:
-#line 664 "../SqlParser.ypp" /* yacc.c:1646  */
-    {
-    (yyval.data_type_) = new quickstep::ParseDataType(quickstep::TypeFactory::GetType(quickstep::kDouble));
-  }
-#line 3112 "SqlParser_gen.cpp" /* yacc.c:1646  */
-    break;
-
-  case 36:
-#line 667 "../SqlParser.ypp" /* yacc.c:1646  */
-    {
-    (yyval.data_type_) = new quickstep::ParseDataType(quickstep::TypeFactory::GetType(quickstep::kDouble));
-  }
-#line 3120 "SqlParser_gen.cpp" /* yacc.c:1646  */
-    break;
-
-  case 37:
-#line 670 "../SqlParser.ypp" /* yacc.c:1646  */
-    {
-    (yyval.data_type_) = new quickstep::ParseDataType(quickstep::TypeFactory::GetType(quickstep::kFloat));
-  }
-#line 3128 "SqlParser_gen.cpp" /* yacc.c:1646  */
-    break;
-
-  case 38:
-#line 673 "../SqlParser.ypp" /* yacc.c:1646  */
-    {
-    (yyval.data_type_) = new quickstep::ParseDataType(quickstep::TypeFactory::GetType(quickstep::kInt));
-  }
-#line 3136 "SqlParser_gen.cpp" /* yacc.c:1646  */
-    break;
-
-  case 39:
-#line 676 "../SqlParser.ypp" /* yacc.c:1646  */
-    {
-    (yyval.data_type_) = new quickstep::ParseDataType(quickstep::TypeFactory::GetType(quickstep::kInt));
-  }
-#line 3144 "SqlParser_gen.cpp" /* yacc.c:1646  */
-    break;
-
-  case 40:
-#line 679 "../SqlParser.ypp" /* yacc.c:1646  */
-    {
-    (yyval.data_type_) = new quickstep::ParseDataType(quickstep::TypeFactory::GetType(quickstep::kLong));
-  }
-#line 3152 "SqlParser_gen.cpp" /* yacc.c:1646  */
-    break;
-
-  case 41:
-#line 682 "../SqlParser.ypp" /* yacc.c:1646  */
-    {
-    (yyval.data_type_) = new quickstep::ParseDataType(quickstep::TypeFactory::GetType(quickstep::kLong));
-  }
-#line 3160 "SqlParser_gen.cpp" /* yacc.c:1646  */
-    break;
-
-  case 42:
-#line 685 "../SqlParser.ypp" /* yacc.c:1646  */
->>>>>>> 138f07cc
+#line 686 "../SqlParser.ypp" /* yacc.c:1661  */
     {
     /**
      * NOTE(chasseur): This pattern exhibits a shift/reduce conflict with the
@@ -4461,51 +3195,27 @@
         "or YEARMONTH INTERVAL");
     YYERROR;
   }
-<<<<<<< HEAD
-#line 3174 "SqlParser_gen.cpp" /* yacc.c:1661  */
+#line 3199 "SqlParser_gen.cpp" /* yacc.c:1661  */
     break;
 
   case 43:
-#line 689 "../SqlParser.ypp" /* yacc.c:1661  */
+#line 698 "../SqlParser.ypp" /* yacc.c:1661  */
     {
     (yyval.data_type_) = new quickstep::ParseDataType(quickstep::TypeFactory::GetType(quickstep::kDatetimeInterval));
   }
-#line 3182 "SqlParser_gen.cpp" /* yacc.c:1661  */
+#line 3207 "SqlParser_gen.cpp" /* yacc.c:1661  */
     break;
 
   case 44:
-#line 692 "../SqlParser.ypp" /* yacc.c:1661  */
+#line 701 "../SqlParser.ypp" /* yacc.c:1661  */
     {
     (yyval.data_type_) = new quickstep::ParseDataType(quickstep::TypeFactory::GetType(quickstep::kYearMonthInterval));
   }
-#line 3190 "SqlParser_gen.cpp" /* yacc.c:1661  */
+#line 3215 "SqlParser_gen.cpp" /* yacc.c:1661  */
     break;
 
   case 45:
-#line 695 "../SqlParser.ypp" /* yacc.c:1661  */
-=======
-#line 3177 "SqlParser_gen.cpp" /* yacc.c:1646  */
-    break;
-
-  case 43:
-#line 697 "../SqlParser.ypp" /* yacc.c:1646  */
-    {
-    (yyval.data_type_) = new quickstep::ParseDataType(quickstep::TypeFactory::GetType(quickstep::kDatetimeInterval));
-  }
-#line 3185 "SqlParser_gen.cpp" /* yacc.c:1646  */
-    break;
-
-  case 44:
-#line 700 "../SqlParser.ypp" /* yacc.c:1646  */
-    {
-    (yyval.data_type_) = new quickstep::ParseDataType(quickstep::TypeFactory::GetType(quickstep::kYearMonthInterval));
-  }
-#line 3193 "SqlParser_gen.cpp" /* yacc.c:1646  */
-    break;
-
-  case 45:
-#line 703 "../SqlParser.ypp" /* yacc.c:1646  */
->>>>>>> 138f07cc
+#line 704 "../SqlParser.ypp" /* yacc.c:1661  */
     {
     if ((yyvsp[-1].numeric_literal_value_)->float_like()) {
       delete (yyvsp[-1].numeric_literal_value_);
@@ -4524,19 +3234,11 @@
       }
     }
   }
-<<<<<<< HEAD
-#line 3213 "SqlParser_gen.cpp" /* yacc.c:1661  */
+#line 3238 "SqlParser_gen.cpp" /* yacc.c:1661  */
     break;
 
   case 46:
-#line 713 "../SqlParser.ypp" /* yacc.c:1661  */
-=======
-#line 3216 "SqlParser_gen.cpp" /* yacc.c:1646  */
-    break;
-
-  case 46:
-#line 721 "../SqlParser.ypp" /* yacc.c:1646  */
->>>>>>> 138f07cc
+#line 722 "../SqlParser.ypp" /* yacc.c:1661  */
     {
     if ((yyvsp[-1].numeric_literal_value_)->float_like()) {
       delete (yyvsp[-1].numeric_literal_value_);
@@ -4555,125 +3257,69 @@
       }
     }
   }
-<<<<<<< HEAD
-#line 3236 "SqlParser_gen.cpp" /* yacc.c:1661  */
+#line 3261 "SqlParser_gen.cpp" /* yacc.c:1661  */
     break;
 
   case 47:
-#line 733 "../SqlParser.ypp" /* yacc.c:1661  */
+#line 742 "../SqlParser.ypp" /* yacc.c:1661  */
     {
     (yyval.column_constraint_) = new quickstep::ParseColumnConstraintNull((yylsp[0]).first_line, (yylsp[0]).first_column);
   }
-#line 3244 "SqlParser_gen.cpp" /* yacc.c:1661  */
+#line 3269 "SqlParser_gen.cpp" /* yacc.c:1661  */
     break;
 
   case 48:
-#line 736 "../SqlParser.ypp" /* yacc.c:1661  */
+#line 745 "../SqlParser.ypp" /* yacc.c:1661  */
     {
     (yyval.column_constraint_) = new quickstep::ParseColumnConstraintNotNull((yylsp[-1]).first_line, (yylsp[-1]).first_column);
   }
-#line 3252 "SqlParser_gen.cpp" /* yacc.c:1661  */
+#line 3277 "SqlParser_gen.cpp" /* yacc.c:1661  */
     break;
 
   case 49:
-#line 739 "../SqlParser.ypp" /* yacc.c:1661  */
-=======
-#line 3239 "SqlParser_gen.cpp" /* yacc.c:1646  */
-    break;
-
-  case 47:
-#line 741 "../SqlParser.ypp" /* yacc.c:1646  */
-    {
-    (yyval.column_constraint_) = new quickstep::ParseColumnConstraintNull((yylsp[0]).first_line, (yylsp[0]).first_column);
-  }
-#line 3247 "SqlParser_gen.cpp" /* yacc.c:1646  */
-    break;
-
-  case 48:
-#line 744 "../SqlParser.ypp" /* yacc.c:1646  */
-    {
-    (yyval.column_constraint_) = new quickstep::ParseColumnConstraintNotNull((yylsp[-1]).first_line, (yylsp[-1]).first_column);
-  }
-#line 3255 "SqlParser_gen.cpp" /* yacc.c:1646  */
-    break;
-
-  case 49:
-#line 747 "../SqlParser.ypp" /* yacc.c:1646  */
->>>>>>> 138f07cc
+#line 748 "../SqlParser.ypp" /* yacc.c:1661  */
     {
     (yyval.column_constraint_) = nullptr;
     NotSupported(&(yylsp[0]), yyscanner, "Column Constraints (UNIQUE)");
     YYERROR;
   }
-<<<<<<< HEAD
-#line 3262 "SqlParser_gen.cpp" /* yacc.c:1661  */
+#line 3287 "SqlParser_gen.cpp" /* yacc.c:1661  */
     break;
 
   case 50:
-#line 744 "../SqlParser.ypp" /* yacc.c:1661  */
-=======
-#line 3265 "SqlParser_gen.cpp" /* yacc.c:1646  */
-    break;
-
-  case 50:
-#line 752 "../SqlParser.ypp" /* yacc.c:1646  */
->>>>>>> 138f07cc
+#line 753 "../SqlParser.ypp" /* yacc.c:1661  */
     {
     (yyval.column_constraint_) = nullptr;
     NotSupported(&(yylsp[-1]), yyscanner, "Column Constraints (PRIMARY KEY)");
     YYERROR;
   }
-<<<<<<< HEAD
-#line 3272 "SqlParser_gen.cpp" /* yacc.c:1661  */
+#line 3297 "SqlParser_gen.cpp" /* yacc.c:1661  */
     break;
 
   case 51:
-#line 749 "../SqlParser.ypp" /* yacc.c:1661  */
-=======
-#line 3275 "SqlParser_gen.cpp" /* yacc.c:1646  */
-    break;
-
-  case 51:
-#line 757 "../SqlParser.ypp" /* yacc.c:1646  */
->>>>>>> 138f07cc
+#line 758 "../SqlParser.ypp" /* yacc.c:1661  */
     {
     (yyval.column_constraint_) = nullptr;
     delete (yyvsp[0].literal_value_);
     NotSupported(&(yylsp[-1]), yyscanner, "Column Constraints (DEFAULT)");
     YYERROR;
   }
-<<<<<<< HEAD
-#line 3283 "SqlParser_gen.cpp" /* yacc.c:1661  */
+#line 3308 "SqlParser_gen.cpp" /* yacc.c:1661  */
     break;
 
   case 52:
-#line 755 "../SqlParser.ypp" /* yacc.c:1661  */
-=======
-#line 3286 "SqlParser_gen.cpp" /* yacc.c:1646  */
-    break;
-
-  case 52:
-#line 763 "../SqlParser.ypp" /* yacc.c:1646  */
->>>>>>> 138f07cc
+#line 764 "../SqlParser.ypp" /* yacc.c:1661  */
     {
     (yyval.column_constraint_) = nullptr;
     delete (yyvsp[-1].predicate_);
     NotSupported(&(yylsp[-3]), yyscanner, "Column Constraints (CHECK)");
     YYERROR;
   }
-<<<<<<< HEAD
-#line 3294 "SqlParser_gen.cpp" /* yacc.c:1661  */
+#line 3319 "SqlParser_gen.cpp" /* yacc.c:1661  */
     break;
 
   case 53:
-#line 761 "../SqlParser.ypp" /* yacc.c:1661  */
-=======
-#line 3297 "SqlParser_gen.cpp" /* yacc.c:1646  */
-    break;
-
-  case 53:
-#line 769 "../SqlParser.ypp" /* yacc.c:1646  */
->>>>>>> 138f07cc
+#line 770 "../SqlParser.ypp" /* yacc.c:1661  */
     {
     (yyval.column_constraint_) = nullptr;
     delete (yyvsp[-3].string_value_);
@@ -4681,121 +3327,65 @@
     NotSupported(&(yylsp[-4]), yyscanner, "Foreign Keys");
     YYERROR;
   }
-<<<<<<< HEAD
-#line 3306 "SqlParser_gen.cpp" /* yacc.c:1661  */
+#line 3331 "SqlParser_gen.cpp" /* yacc.c:1661  */
     break;
 
   case 54:
-#line 770 "../SqlParser.ypp" /* yacc.c:1661  */
-=======
-#line 3309 "SqlParser_gen.cpp" /* yacc.c:1646  */
-    break;
-
-  case 54:
-#line 778 "../SqlParser.ypp" /* yacc.c:1646  */
->>>>>>> 138f07cc
+#line 779 "../SqlParser.ypp" /* yacc.c:1661  */
     {
     (yyval.column_constraint_list_) = (yyvsp[-1].column_constraint_list_);
     (yyval.column_constraint_list_)->push_back((yyvsp[0].column_constraint_));
   }
-<<<<<<< HEAD
-#line 3315 "SqlParser_gen.cpp" /* yacc.c:1661  */
+#line 3340 "SqlParser_gen.cpp" /* yacc.c:1661  */
     break;
 
   case 55:
-#line 774 "../SqlParser.ypp" /* yacc.c:1661  */
-=======
-#line 3318 "SqlParser_gen.cpp" /* yacc.c:1646  */
-    break;
-
-  case 55:
-#line 782 "../SqlParser.ypp" /* yacc.c:1646  */
->>>>>>> 138f07cc
+#line 783 "../SqlParser.ypp" /* yacc.c:1661  */
     {
     (yyval.column_constraint_list_) = new quickstep::PtrList<quickstep::ParseColumnConstraint>();
     (yyval.column_constraint_list_)->push_back((yyvsp[0].column_constraint_));
   }
-<<<<<<< HEAD
-#line 3324 "SqlParser_gen.cpp" /* yacc.c:1661  */
+#line 3349 "SqlParser_gen.cpp" /* yacc.c:1661  */
     break;
 
   case 56:
-#line 780 "../SqlParser.ypp" /* yacc.c:1661  */
+#line 789 "../SqlParser.ypp" /* yacc.c:1661  */
     {
     (yyval.column_constraint_list_) = nullptr;
   }
-#line 3332 "SqlParser_gen.cpp" /* yacc.c:1661  */
+#line 3357 "SqlParser_gen.cpp" /* yacc.c:1661  */
     break;
 
   case 57:
-#line 783 "../SqlParser.ypp" /* yacc.c:1661  */
+#line 792 "../SqlParser.ypp" /* yacc.c:1661  */
     {
     (yyval.column_constraint_list_) = (yyvsp[0].column_constraint_list_);
   }
-#line 3340 "SqlParser_gen.cpp" /* yacc.c:1661  */
+#line 3365 "SqlParser_gen.cpp" /* yacc.c:1661  */
     break;
 
   case 58:
-#line 788 "../SqlParser.ypp" /* yacc.c:1661  */
-=======
-#line 3327 "SqlParser_gen.cpp" /* yacc.c:1646  */
-    break;
-
-  case 56:
-#line 788 "../SqlParser.ypp" /* yacc.c:1646  */
-    {
-    (yyval.column_constraint_list_) = nullptr;
-  }
-#line 3335 "SqlParser_gen.cpp" /* yacc.c:1646  */
-    break;
-
-  case 57:
-#line 791 "../SqlParser.ypp" /* yacc.c:1646  */
-    {
-    (yyval.column_constraint_list_) = (yyvsp[0].column_constraint_list_);
-  }
-#line 3343 "SqlParser_gen.cpp" /* yacc.c:1646  */
-    break;
-
-  case 58:
-#line 796 "../SqlParser.ypp" /* yacc.c:1646  */
->>>>>>> 138f07cc
+#line 797 "../SqlParser.ypp" /* yacc.c:1661  */
     {
     delete (yyvsp[-1].string_list_);
     NotSupported(&(yylsp[-3]), yyscanner, "Table Constraints (UNIQUE)");
     YYERROR;
   }
-<<<<<<< HEAD
-#line 3350 "SqlParser_gen.cpp" /* yacc.c:1661  */
+#line 3375 "SqlParser_gen.cpp" /* yacc.c:1661  */
     break;
 
   case 59:
-#line 793 "../SqlParser.ypp" /* yacc.c:1661  */
-=======
-#line 3353 "SqlParser_gen.cpp" /* yacc.c:1646  */
-    break;
-
-  case 59:
-#line 801 "../SqlParser.ypp" /* yacc.c:1646  */
->>>>>>> 138f07cc
+#line 802 "../SqlParser.ypp" /* yacc.c:1661  */
     {
     delete (yyvsp[-1].string_list_);
     NotSupported(&(yylsp[-4]), yyscanner, "Table Constraints (PRIMARY KEY)");
     YYERROR;
   }
-<<<<<<< HEAD
-#line 3360 "SqlParser_gen.cpp" /* yacc.c:1661  */
+#line 3385 "SqlParser_gen.cpp" /* yacc.c:1661  */
     break;
 
   case 60:
-#line 798 "../SqlParser.ypp" /* yacc.c:1661  */
-=======
-#line 3363 "SqlParser_gen.cpp" /* yacc.c:1646  */
-    break;
-
-  case 60:
-#line 806 "../SqlParser.ypp" /* yacc.c:1646  */
->>>>>>> 138f07cc
+#line 807 "../SqlParser.ypp" /* yacc.c:1661  */
     {
     delete (yyvsp[-6].string_list_);
     delete (yyvsp[-3].string_value_);
@@ -4803,302 +3393,158 @@
     NotSupported(&(yylsp[-9]), yyscanner, "Table Constraints (FOREIGN KEY)");
     YYERROR;
   }
-<<<<<<< HEAD
-#line 3372 "SqlParser_gen.cpp" /* yacc.c:1661  */
+#line 3397 "SqlParser_gen.cpp" /* yacc.c:1661  */
     break;
 
   case 61:
-#line 805 "../SqlParser.ypp" /* yacc.c:1661  */
-=======
-#line 3375 "SqlParser_gen.cpp" /* yacc.c:1646  */
-    break;
-
-  case 61:
-#line 813 "../SqlParser.ypp" /* yacc.c:1646  */
->>>>>>> 138f07cc
+#line 814 "../SqlParser.ypp" /* yacc.c:1661  */
     {
     delete (yyvsp[-1].predicate_);
     NotSupported(&(yylsp[-3]), yyscanner, "Table Constraints (CHECK)");
     YYERROR;
   }
-<<<<<<< HEAD
-#line 3382 "SqlParser_gen.cpp" /* yacc.c:1661  */
+#line 3407 "SqlParser_gen.cpp" /* yacc.c:1661  */
     break;
 
   case 62:
-#line 812 "../SqlParser.ypp" /* yacc.c:1661  */
-=======
-#line 3385 "SqlParser_gen.cpp" /* yacc.c:1646  */
-    break;
-
-  case 62:
-#line 820 "../SqlParser.ypp" /* yacc.c:1646  */
->>>>>>> 138f07cc
+#line 821 "../SqlParser.ypp" /* yacc.c:1661  */
     {
     NotSupported(&(yylsp[-2]), yyscanner, "Table Constraints");
     YYERROR;
   }
-<<<<<<< HEAD
-#line 3391 "SqlParser_gen.cpp" /* yacc.c:1661  */
+#line 3416 "SqlParser_gen.cpp" /* yacc.c:1661  */
     break;
 
   case 63:
-#line 816 "../SqlParser.ypp" /* yacc.c:1661  */
-=======
-#line 3394 "SqlParser_gen.cpp" /* yacc.c:1646  */
-    break;
-
-  case 63:
-#line 824 "../SqlParser.ypp" /* yacc.c:1646  */
->>>>>>> 138f07cc
+#line 825 "../SqlParser.ypp" /* yacc.c:1661  */
     {
     NotSupported(&(yylsp[0]), yyscanner, "Table Constraints");
     YYERROR;
   }
-<<<<<<< HEAD
-#line 3400 "SqlParser_gen.cpp" /* yacc.c:1661  */
+#line 3425 "SqlParser_gen.cpp" /* yacc.c:1661  */
     break;
 
   case 64:
-#line 822 "../SqlParser.ypp" /* yacc.c:1661  */
+#line 831 "../SqlParser.ypp" /* yacc.c:1661  */
     {
     /* $$ = nullptr; */
   }
-#line 3408 "SqlParser_gen.cpp" /* yacc.c:1661  */
+#line 3433 "SqlParser_gen.cpp" /* yacc.c:1661  */
     break;
 
   case 65:
-#line 825 "../SqlParser.ypp" /* yacc.c:1661  */
+#line 834 "../SqlParser.ypp" /* yacc.c:1661  */
     {
     /* $$ = $1; */
   }
-#line 3416 "SqlParser_gen.cpp" /* yacc.c:1661  */
+#line 3441 "SqlParser_gen.cpp" /* yacc.c:1661  */
     break;
 
   case 66:
-#line 830 "../SqlParser.ypp" /* yacc.c:1661  */
+#line 839 "../SqlParser.ypp" /* yacc.c:1661  */
     {
     (yyval.string_list_) = nullptr;
   }
-#line 3424 "SqlParser_gen.cpp" /* yacc.c:1661  */
+#line 3449 "SqlParser_gen.cpp" /* yacc.c:1661  */
     break;
 
   case 67:
-#line 833 "../SqlParser.ypp" /* yacc.c:1661  */
-=======
-#line 3403 "SqlParser_gen.cpp" /* yacc.c:1646  */
-    break;
-
-  case 64:
-#line 830 "../SqlParser.ypp" /* yacc.c:1646  */
-    {
-    /* $$ = nullptr; */
-  }
-#line 3411 "SqlParser_gen.cpp" /* yacc.c:1646  */
-    break;
-
-  case 65:
-#line 833 "../SqlParser.ypp" /* yacc.c:1646  */
-    {
-    /* $$ = $1; */
-  }
-#line 3419 "SqlParser_gen.cpp" /* yacc.c:1646  */
-    break;
-
-  case 66:
-#line 838 "../SqlParser.ypp" /* yacc.c:1646  */
-    {
-    (yyval.string_list_) = nullptr;
-  }
-#line 3427 "SqlParser_gen.cpp" /* yacc.c:1646  */
-    break;
-
-  case 67:
-#line 841 "../SqlParser.ypp" /* yacc.c:1646  */
->>>>>>> 138f07cc
+#line 842 "../SqlParser.ypp" /* yacc.c:1661  */
     {
     delete (yyvsp[-1].string_list_);
     (yyval.string_list_) = nullptr;
     NotSupported(&(yylsp[-2]), yyscanner, "list of column names in CREATE INDEX statement");
     YYERROR;
   }
-<<<<<<< HEAD
-#line 3435 "SqlParser_gen.cpp" /* yacc.c:1661  */
+#line 3460 "SqlParser_gen.cpp" /* yacc.c:1661  */
     break;
 
   case 68:
-#line 841 "../SqlParser.ypp" /* yacc.c:1661  */
+#line 850 "../SqlParser.ypp" /* yacc.c:1661  */
     {
     (yyval.block_properties_) = nullptr;
   }
-#line 3443 "SqlParser_gen.cpp" /* yacc.c:1661  */
+#line 3468 "SqlParser_gen.cpp" /* yacc.c:1661  */
     break;
 
   case 69:
-#line 844 "../SqlParser.ypp" /* yacc.c:1661  */
+#line 853 "../SqlParser.ypp" /* yacc.c:1661  */
     {
     (yyval.block_properties_) = new quickstep::ParseBlockProperties((yylsp[-3]).first_line, (yylsp[-3]).first_column, (yyvsp[-1].key_value_list_));
   }
-#line 3451 "SqlParser_gen.cpp" /* yacc.c:1661  */
+#line 3476 "SqlParser_gen.cpp" /* yacc.c:1661  */
     break;
 
   case 70:
-#line 849 "../SqlParser.ypp" /* yacc.c:1661  */
-=======
-#line 3438 "SqlParser_gen.cpp" /* yacc.c:1646  */
-    break;
-
-  case 68:
-#line 849 "../SqlParser.ypp" /* yacc.c:1646  */
-    {
-    (yyval.block_properties_) = nullptr;
-  }
-#line 3446 "SqlParser_gen.cpp" /* yacc.c:1646  */
-    break;
-
-  case 69:
-#line 852 "../SqlParser.ypp" /* yacc.c:1646  */
-    {
-    (yyval.block_properties_) = new quickstep::ParseBlockProperties((yylsp[-3]).first_line, (yylsp[-3]).first_column, (yyvsp[-1].key_value_list_));
-  }
-#line 3454 "SqlParser_gen.cpp" /* yacc.c:1646  */
-    break;
-
-  case 70:
-#line 857 "../SqlParser.ypp" /* yacc.c:1646  */
->>>>>>> 138f07cc
+#line 858 "../SqlParser.ypp" /* yacc.c:1661  */
     {
     (yyval.key_value_list_) = new quickstep::PtrList<quickstep::ParseKeyValue>();
     (yyval.key_value_list_)->push_back((yyvsp[0].key_value_));
   }
-<<<<<<< HEAD
-#line 3460 "SqlParser_gen.cpp" /* yacc.c:1661  */
+#line 3485 "SqlParser_gen.cpp" /* yacc.c:1661  */
     break;
 
   case 71:
-#line 853 "../SqlParser.ypp" /* yacc.c:1661  */
-=======
-#line 3463 "SqlParser_gen.cpp" /* yacc.c:1646  */
-    break;
-
-  case 71:
-#line 861 "../SqlParser.ypp" /* yacc.c:1646  */
->>>>>>> 138f07cc
+#line 862 "../SqlParser.ypp" /* yacc.c:1661  */
     {
     (yyval.key_value_list_) = (yyvsp[-2].key_value_list_);
     (yyval.key_value_list_)->push_back((yyvsp[0].key_value_));
   }
-<<<<<<< HEAD
-#line 3469 "SqlParser_gen.cpp" /* yacc.c:1661  */
+#line 3494 "SqlParser_gen.cpp" /* yacc.c:1661  */
     break;
 
   case 72:
-#line 859 "../SqlParser.ypp" /* yacc.c:1661  */
+#line 868 "../SqlParser.ypp" /* yacc.c:1661  */
     {
     (yyval.key_value_) = (yyvsp[0].key_string_value_);
   }
-#line 3477 "SqlParser_gen.cpp" /* yacc.c:1661  */
+#line 3502 "SqlParser_gen.cpp" /* yacc.c:1661  */
     break;
 
   case 73:
-#line 862 "../SqlParser.ypp" /* yacc.c:1661  */
+#line 871 "../SqlParser.ypp" /* yacc.c:1661  */
     {
     (yyval.key_value_) = (yyvsp[0].key_string_list_);
   }
-#line 3485 "SqlParser_gen.cpp" /* yacc.c:1661  */
+#line 3510 "SqlParser_gen.cpp" /* yacc.c:1661  */
     break;
 
   case 74:
-#line 865 "../SqlParser.ypp" /* yacc.c:1661  */
+#line 874 "../SqlParser.ypp" /* yacc.c:1661  */
     {
     (yyval.key_value_) = (yyvsp[0].key_integer_value_);
   }
-#line 3493 "SqlParser_gen.cpp" /* yacc.c:1661  */
+#line 3518 "SqlParser_gen.cpp" /* yacc.c:1661  */
     break;
 
   case 75:
-#line 870 "../SqlParser.ypp" /* yacc.c:1661  */
+#line 879 "../SqlParser.ypp" /* yacc.c:1661  */
     {
     (yyval.key_string_value_) = new quickstep::ParseKeyStringValue((yylsp[-1]).first_line, (yylsp[-1]).first_column, (yyvsp[-1].string_value_), (yyvsp[0].string_value_));
   }
-#line 3501 "SqlParser_gen.cpp" /* yacc.c:1661  */
+#line 3526 "SqlParser_gen.cpp" /* yacc.c:1661  */
     break;
 
   case 76:
-#line 873 "../SqlParser.ypp" /* yacc.c:1661  */
-=======
-#line 3472 "SqlParser_gen.cpp" /* yacc.c:1646  */
-    break;
-
-  case 72:
-#line 867 "../SqlParser.ypp" /* yacc.c:1646  */
-    {
-    (yyval.key_value_) = (yyvsp[0].key_string_value_);
-  }
-#line 3480 "SqlParser_gen.cpp" /* yacc.c:1646  */
-    break;
-
-  case 73:
-#line 870 "../SqlParser.ypp" /* yacc.c:1646  */
-    {
-    (yyval.key_value_) = (yyvsp[0].key_string_list_);
-  }
-#line 3488 "SqlParser_gen.cpp" /* yacc.c:1646  */
-    break;
-
-  case 74:
-#line 873 "../SqlParser.ypp" /* yacc.c:1646  */
-    {
-    (yyval.key_value_) = (yyvsp[0].key_integer_value_);
-  }
-#line 3496 "SqlParser_gen.cpp" /* yacc.c:1646  */
-    break;
-
-  case 75:
-#line 878 "../SqlParser.ypp" /* yacc.c:1646  */
-    {
-    (yyval.key_string_value_) = new quickstep::ParseKeyStringValue((yylsp[-1]).first_line, (yylsp[-1]).first_column, (yyvsp[-1].string_value_), (yyvsp[0].string_value_));
-  }
-#line 3504 "SqlParser_gen.cpp" /* yacc.c:1646  */
-    break;
-
-  case 76:
-#line 881 "../SqlParser.ypp" /* yacc.c:1646  */
->>>>>>> 138f07cc
+#line 882 "../SqlParser.ypp" /* yacc.c:1661  */
     {
     // This is a special case to handle the COMPRESS ALL option of the BLOCK PROPERTIES.
     (yyval.key_string_value_) = new quickstep::ParseKeyStringValue((yylsp[-1]).first_line, (yylsp[-1]).first_column, (yyvsp[-1].string_value_), 
         new quickstep::ParseString((yylsp[0]).first_line, (yylsp[0]).first_column, "ALL"));
   }
-<<<<<<< HEAD
-#line 3511 "SqlParser_gen.cpp" /* yacc.c:1661  */
+#line 3536 "SqlParser_gen.cpp" /* yacc.c:1661  */
     break;
 
   case 77:
-#line 880 "../SqlParser.ypp" /* yacc.c:1661  */
+#line 889 "../SqlParser.ypp" /* yacc.c:1661  */
     {
     (yyval.key_string_list_) = new quickstep::ParseKeyStringList((yylsp[-3]).first_line, (yylsp[-3]).first_column, (yyvsp[-3].string_value_), (yyvsp[-1].string_list_));
   }
-#line 3519 "SqlParser_gen.cpp" /* yacc.c:1661  */
+#line 3544 "SqlParser_gen.cpp" /* yacc.c:1661  */
     break;
 
   case 78:
-#line 885 "../SqlParser.ypp" /* yacc.c:1661  */
-=======
-#line 3514 "SqlParser_gen.cpp" /* yacc.c:1646  */
-    break;
-
-  case 77:
-#line 888 "../SqlParser.ypp" /* yacc.c:1646  */
-    {
-    (yyval.key_string_list_) = new quickstep::ParseKeyStringList((yylsp[-3]).first_line, (yylsp[-3]).first_column, (yyvsp[-3].string_value_), (yyvsp[-1].string_list_));
-  }
-#line 3522 "SqlParser_gen.cpp" /* yacc.c:1646  */
-    break;
-
-  case 78:
-#line 893 "../SqlParser.ypp" /* yacc.c:1646  */
->>>>>>> 138f07cc
+#line 894 "../SqlParser.ypp" /* yacc.c:1661  */
     {
     if ((yyvsp[0].numeric_literal_value_)->float_like()) {
       delete (yyvsp[0].numeric_literal_value_);
@@ -5108,85 +3554,45 @@
     }
     (yyval.key_integer_value_) = new quickstep::ParseKeyIntegerValue((yylsp[-1]).first_line, (yylsp[-1]).first_column, (yyvsp[-1].string_value_), (yyvsp[0].numeric_literal_value_));
   }
-<<<<<<< HEAD
-#line 3533 "SqlParser_gen.cpp" /* yacc.c:1661  */
+#line 3558 "SqlParser_gen.cpp" /* yacc.c:1661  */
     break;
 
   case 79:
-#line 896 "../SqlParser.ypp" /* yacc.c:1661  */
-=======
-#line 3536 "SqlParser_gen.cpp" /* yacc.c:1646  */
-    break;
-
-  case 79:
-#line 904 "../SqlParser.ypp" /* yacc.c:1646  */
->>>>>>> 138f07cc
+#line 905 "../SqlParser.ypp" /* yacc.c:1661  */
     {
     (yyval.string_value_) = new quickstep::ParseString((yylsp[0]).first_line, (yylsp[0]).first_column,
            std::to_string(quickstep::IndexSubBlockType::kBloomFilter));
   }
-<<<<<<< HEAD
-#line 3542 "SqlParser_gen.cpp" /* yacc.c:1661  */
+#line 3567 "SqlParser_gen.cpp" /* yacc.c:1661  */
     break;
 
   case 80:
-#line 900 "../SqlParser.ypp" /* yacc.c:1661  */
-=======
-#line 3545 "SqlParser_gen.cpp" /* yacc.c:1646  */
-    break;
-
-  case 80:
-#line 908 "../SqlParser.ypp" /* yacc.c:1646  */
->>>>>>> 138f07cc
+#line 909 "../SqlParser.ypp" /* yacc.c:1661  */
     {
     (yyval.string_value_) = new quickstep::ParseString((yylsp[0]).first_line, (yylsp[0]).first_column,
            std::to_string(quickstep::IndexSubBlockType::kCSBTree));
   }
-<<<<<<< HEAD
-#line 3551 "SqlParser_gen.cpp" /* yacc.c:1661  */
+#line 3576 "SqlParser_gen.cpp" /* yacc.c:1661  */
     break;
 
   case 81:
-#line 906 "../SqlParser.ypp" /* yacc.c:1661  */
+#line 915 "../SqlParser.ypp" /* yacc.c:1661  */
     {
     (yyval.key_value_list_) = nullptr;
   }
-#line 3559 "SqlParser_gen.cpp" /* yacc.c:1661  */
+#line 3584 "SqlParser_gen.cpp" /* yacc.c:1661  */
     break;
 
   case 82:
-#line 909 "../SqlParser.ypp" /* yacc.c:1661  */
+#line 918 "../SqlParser.ypp" /* yacc.c:1661  */
     {
     (yyval.key_value_list_) = (yyvsp[-1].key_value_list_);
   }
-#line 3567 "SqlParser_gen.cpp" /* yacc.c:1661  */
+#line 3592 "SqlParser_gen.cpp" /* yacc.c:1661  */
     break;
 
   case 83:
-#line 915 "../SqlParser.ypp" /* yacc.c:1661  */
-=======
-#line 3554 "SqlParser_gen.cpp" /* yacc.c:1646  */
-    break;
-
-  case 81:
-#line 914 "../SqlParser.ypp" /* yacc.c:1646  */
-    {
-    (yyval.key_value_list_) = nullptr;
-  }
-#line 3562 "SqlParser_gen.cpp" /* yacc.c:1646  */
-    break;
-
-  case 82:
-#line 917 "../SqlParser.ypp" /* yacc.c:1646  */
-    {
-    (yyval.key_value_list_) = (yyvsp[-1].key_value_list_);
-  }
-#line 3570 "SqlParser_gen.cpp" /* yacc.c:1646  */
-    break;
-
-  case 83:
-#line 923 "../SqlParser.ypp" /* yacc.c:1646  */
->>>>>>> 138f07cc
+#line 924 "../SqlParser.ypp" /* yacc.c:1661  */
     {
     delete (yyvsp[-7].string_value_);
     delete (yyvsp[-5].string_list_);
@@ -5195,1080 +3601,576 @@
     NotSupported(&(yylsp[-6]), yyscanner, "list of column names in INSERT statement");
     YYERROR;
   }
-<<<<<<< HEAD
-#line 3580 "SqlParser_gen.cpp" /* yacc.c:1661  */
+#line 3605 "SqlParser_gen.cpp" /* yacc.c:1661  */
     break;
 
   case 84:
-#line 923 "../SqlParser.ypp" /* yacc.c:1661  */
+#line 932 "../SqlParser.ypp" /* yacc.c:1661  */
     {
     (yyval.insert_statement_) = new quickstep::ParseStatementInsert((yylsp[-6]).first_line, (yylsp[-6]).first_column, (yyvsp[-4].string_value_), (yyvsp[-1].literal_value_list_));
   }
-#line 3588 "SqlParser_gen.cpp" /* yacc.c:1661  */
+#line 3613 "SqlParser_gen.cpp" /* yacc.c:1661  */
     break;
 
   case 85:
-#line 928 "../SqlParser.ypp" /* yacc.c:1661  */
+#line 937 "../SqlParser.ypp" /* yacc.c:1661  */
     {
     (yyval.copy_from_statement_) = new quickstep::ParseStatementCopyFrom((yylsp[-4]).first_line, (yylsp[-4]).first_column, (yyvsp[-3].string_value_), (yyvsp[-1].string_value_), (yyvsp[0].copy_from_params_));
   }
-#line 3596 "SqlParser_gen.cpp" /* yacc.c:1661  */
+#line 3621 "SqlParser_gen.cpp" /* yacc.c:1661  */
     break;
 
   case 86:
-#line 933 "../SqlParser.ypp" /* yacc.c:1661  */
+#line 942 "../SqlParser.ypp" /* yacc.c:1661  */
     {
     (yyval.copy_from_params_) = nullptr;
   }
-#line 3604 "SqlParser_gen.cpp" /* yacc.c:1661  */
+#line 3629 "SqlParser_gen.cpp" /* yacc.c:1661  */
     break;
 
   case 87:
-#line 936 "../SqlParser.ypp" /* yacc.c:1661  */
+#line 945 "../SqlParser.ypp" /* yacc.c:1661  */
     {
     (yyval.copy_from_params_) = (yyvsp[-1].copy_from_params_);
   }
-#line 3612 "SqlParser_gen.cpp" /* yacc.c:1661  */
+#line 3637 "SqlParser_gen.cpp" /* yacc.c:1661  */
     break;
 
   case 88:
-#line 941 "../SqlParser.ypp" /* yacc.c:1661  */
-=======
-#line 3583 "SqlParser_gen.cpp" /* yacc.c:1646  */
-    break;
-
-  case 84:
-#line 931 "../SqlParser.ypp" /* yacc.c:1646  */
-    {
-    (yyval.insert_statement_) = new quickstep::ParseStatementInsert((yylsp[-6]).first_line, (yylsp[-6]).first_column, (yyvsp[-4].string_value_), (yyvsp[-1].literal_value_list_));
-  }
-#line 3591 "SqlParser_gen.cpp" /* yacc.c:1646  */
-    break;
-
-  case 85:
-#line 936 "../SqlParser.ypp" /* yacc.c:1646  */
-    {
-    (yyval.copy_from_statement_) = new quickstep::ParseStatementCopyFrom((yylsp[-4]).first_line, (yylsp[-4]).first_column, (yyvsp[-3].string_value_), (yyvsp[-1].string_value_), (yyvsp[0].copy_from_params_));
-  }
-#line 3599 "SqlParser_gen.cpp" /* yacc.c:1646  */
-    break;
-
-  case 86:
-#line 941 "../SqlParser.ypp" /* yacc.c:1646  */
-    {
-    (yyval.copy_from_params_) = nullptr;
-  }
-#line 3607 "SqlParser_gen.cpp" /* yacc.c:1646  */
-    break;
-
-  case 87:
-#line 944 "../SqlParser.ypp" /* yacc.c:1646  */
-    {
-    (yyval.copy_from_params_) = (yyvsp[-1].copy_from_params_);
-  }
-#line 3615 "SqlParser_gen.cpp" /* yacc.c:1646  */
-    break;
-
-  case 88:
-#line 949 "../SqlParser.ypp" /* yacc.c:1646  */
->>>>>>> 138f07cc
+#line 950 "../SqlParser.ypp" /* yacc.c:1661  */
     {
     (yyval.copy_from_params_) = new quickstep::ParseCopyFromParams((yylsp[-1]).first_line, (yylsp[-1]).first_column);
     (yyval.copy_from_params_)->set_delimiter((yyvsp[0].string_value_));
   }
-<<<<<<< HEAD
-#line 3621 "SqlParser_gen.cpp" /* yacc.c:1661  */
+#line 3646 "SqlParser_gen.cpp" /* yacc.c:1661  */
     break;
 
   case 89:
-#line 945 "../SqlParser.ypp" /* yacc.c:1661  */
-=======
-#line 3624 "SqlParser_gen.cpp" /* yacc.c:1646  */
-    break;
-
-  case 89:
-#line 953 "../SqlParser.ypp" /* yacc.c:1646  */
->>>>>>> 138f07cc
+#line 954 "../SqlParser.ypp" /* yacc.c:1661  */
     {
     (yyval.copy_from_params_) = new quickstep::ParseCopyFromParams((yylsp[-1]).first_line, (yylsp[-1]).first_column);
     (yyval.copy_from_params_)->escape_strings = (yyvsp[0].boolean_value_);
   }
-<<<<<<< HEAD
-#line 3630 "SqlParser_gen.cpp" /* yacc.c:1661  */
+#line 3655 "SqlParser_gen.cpp" /* yacc.c:1661  */
     break;
 
   case 90:
-#line 949 "../SqlParser.ypp" /* yacc.c:1661  */
-=======
-#line 3633 "SqlParser_gen.cpp" /* yacc.c:1646  */
-    break;
-
-  case 90:
-#line 957 "../SqlParser.ypp" /* yacc.c:1646  */
->>>>>>> 138f07cc
+#line 958 "../SqlParser.ypp" /* yacc.c:1661  */
     {
     (yyval.copy_from_params_) = (yyvsp[-3].copy_from_params_);
     (yyval.copy_from_params_)->set_delimiter((yyvsp[0].string_value_));
   }
-<<<<<<< HEAD
-#line 3639 "SqlParser_gen.cpp" /* yacc.c:1661  */
+#line 3664 "SqlParser_gen.cpp" /* yacc.c:1661  */
     break;
 
   case 91:
-#line 953 "../SqlParser.ypp" /* yacc.c:1661  */
-=======
-#line 3642 "SqlParser_gen.cpp" /* yacc.c:1646  */
-    break;
-
-  case 91:
-#line 961 "../SqlParser.ypp" /* yacc.c:1646  */
->>>>>>> 138f07cc
+#line 962 "../SqlParser.ypp" /* yacc.c:1661  */
     {
     (yyval.copy_from_params_) = (yyvsp[-3].copy_from_params_);
     (yyval.copy_from_params_)->escape_strings = (yyvsp[0].boolean_value_);
   }
-<<<<<<< HEAD
-#line 3648 "SqlParser_gen.cpp" /* yacc.c:1661  */
+#line 3673 "SqlParser_gen.cpp" /* yacc.c:1661  */
     break;
 
   case 92:
-#line 959 "../SqlParser.ypp" /* yacc.c:1661  */
+#line 968 "../SqlParser.ypp" /* yacc.c:1661  */
     {
     (yyval.update_statement_) = new quickstep::ParseStatementUpdate((yylsp[-4]).first_line, (yylsp[-4]).first_column, (yyvsp[-3].string_value_), (yyvsp[-1].assignment_list_), (yyvsp[0].predicate_));
   }
-#line 3656 "SqlParser_gen.cpp" /* yacc.c:1661  */
+#line 3681 "SqlParser_gen.cpp" /* yacc.c:1661  */
     break;
 
   case 93:
-#line 964 "../SqlParser.ypp" /* yacc.c:1661  */
+#line 973 "../SqlParser.ypp" /* yacc.c:1661  */
     {
     (yyval.delete_statement_) = new quickstep::ParseStatementDelete((yylsp[-3]).first_line, (yylsp[-3]).first_column, (yyvsp[-1].string_value_), (yyvsp[0].predicate_));
   }
-#line 3664 "SqlParser_gen.cpp" /* yacc.c:1661  */
+#line 3689 "SqlParser_gen.cpp" /* yacc.c:1661  */
     break;
 
   case 94:
-#line 969 "../SqlParser.ypp" /* yacc.c:1661  */
-=======
-#line 3651 "SqlParser_gen.cpp" /* yacc.c:1646  */
-    break;
-
-  case 92:
-#line 967 "../SqlParser.ypp" /* yacc.c:1646  */
-    {
-    (yyval.update_statement_) = new quickstep::ParseStatementUpdate((yylsp[-4]).first_line, (yylsp[-4]).first_column, (yyvsp[-3].string_value_), (yyvsp[-1].assignment_list_), (yyvsp[0].predicate_));
-  }
-#line 3659 "SqlParser_gen.cpp" /* yacc.c:1646  */
-    break;
-
-  case 93:
-#line 972 "../SqlParser.ypp" /* yacc.c:1646  */
-    {
-    (yyval.delete_statement_) = new quickstep::ParseStatementDelete((yylsp[-3]).first_line, (yylsp[-3]).first_column, (yyvsp[-1].string_value_), (yyvsp[0].predicate_));
-  }
-#line 3667 "SqlParser_gen.cpp" /* yacc.c:1646  */
-    break;
-
-  case 94:
-#line 977 "../SqlParser.ypp" /* yacc.c:1646  */
->>>>>>> 138f07cc
+#line 978 "../SqlParser.ypp" /* yacc.c:1661  */
     {
     (yyval.assignment_list_) = (yyvsp[-2].assignment_list_);
     (yyval.assignment_list_)->push_back((yyvsp[0].assignment_));
   }
-<<<<<<< HEAD
-#line 3673 "SqlParser_gen.cpp" /* yacc.c:1661  */
+#line 3698 "SqlParser_gen.cpp" /* yacc.c:1661  */
     break;
 
   case 95:
-#line 973 "../SqlParser.ypp" /* yacc.c:1661  */
-=======
-#line 3676 "SqlParser_gen.cpp" /* yacc.c:1646  */
-    break;
-
-  case 95:
-#line 981 "../SqlParser.ypp" /* yacc.c:1646  */
->>>>>>> 138f07cc
+#line 982 "../SqlParser.ypp" /* yacc.c:1661  */
     {
     (yyval.assignment_list_) = new quickstep::PtrList<quickstep::ParseAssignment>();
     (yyval.assignment_list_)->push_back((yyvsp[0].assignment_));
   }
-<<<<<<< HEAD
-#line 3682 "SqlParser_gen.cpp" /* yacc.c:1661  */
+#line 3707 "SqlParser_gen.cpp" /* yacc.c:1661  */
     break;
 
   case 96:
-#line 979 "../SqlParser.ypp" /* yacc.c:1661  */
+#line 988 "../SqlParser.ypp" /* yacc.c:1661  */
     {
     (yyval.assignment_) = new quickstep::ParseAssignment((yylsp[-2]).first_line, (yylsp[-2]).first_column, (yyvsp[-2].string_value_), (yyvsp[0].expression_));
   }
-#line 3690 "SqlParser_gen.cpp" /* yacc.c:1661  */
+#line 3715 "SqlParser_gen.cpp" /* yacc.c:1661  */
     break;
 
   case 97:
-#line 985 "../SqlParser.ypp" /* yacc.c:1661  */
+#line 994 "../SqlParser.ypp" /* yacc.c:1661  */
     {
     (yyval.select_statement_) = new quickstep::ParseStatementSelect((yylsp[-1]).first_line, (yylsp[-1]).first_column, (yyvsp[0].select_query_), (yyvsp[-1].with_list_));
   }
-#line 3698 "SqlParser_gen.cpp" /* yacc.c:1661  */
+#line 3723 "SqlParser_gen.cpp" /* yacc.c:1661  */
     break;
 
   case 98:
-#line 990 "../SqlParser.ypp" /* yacc.c:1661  */
+#line 999 "../SqlParser.ypp" /* yacc.c:1661  */
     {
     (yyval.with_list_) = nullptr;
   }
-#line 3706 "SqlParser_gen.cpp" /* yacc.c:1661  */
+#line 3731 "SqlParser_gen.cpp" /* yacc.c:1661  */
     break;
 
   case 99:
-#line 993 "../SqlParser.ypp" /* yacc.c:1661  */
+#line 1002 "../SqlParser.ypp" /* yacc.c:1661  */
     {
     (yyval.with_list_) = (yyvsp[0].with_list_);
   }
-#line 3714 "SqlParser_gen.cpp" /* yacc.c:1661  */
+#line 3739 "SqlParser_gen.cpp" /* yacc.c:1661  */
     break;
 
   case 100:
-#line 998 "../SqlParser.ypp" /* yacc.c:1661  */
-=======
-#line 3685 "SqlParser_gen.cpp" /* yacc.c:1646  */
-    break;
-
-  case 96:
-#line 987 "../SqlParser.ypp" /* yacc.c:1646  */
-    {
-    (yyval.assignment_) = new quickstep::ParseAssignment((yylsp[-2]).first_line, (yylsp[-2]).first_column, (yyvsp[-2].string_value_), (yyvsp[0].expression_));
-  }
-#line 3693 "SqlParser_gen.cpp" /* yacc.c:1646  */
-    break;
-
-  case 97:
-#line 993 "../SqlParser.ypp" /* yacc.c:1646  */
-    {
-    (yyval.select_statement_) = new quickstep::ParseStatementSelect((yylsp[-1]).first_line, (yylsp[-1]).first_column, (yyvsp[0].select_query_), (yyvsp[-1].with_list_));
-  }
-#line 3701 "SqlParser_gen.cpp" /* yacc.c:1646  */
-    break;
-
-  case 98:
-#line 998 "../SqlParser.ypp" /* yacc.c:1646  */
-    {
-    (yyval.with_list_) = nullptr;
-  }
-#line 3709 "SqlParser_gen.cpp" /* yacc.c:1646  */
-    break;
-
-  case 99:
-#line 1001 "../SqlParser.ypp" /* yacc.c:1646  */
-    {
-    (yyval.with_list_) = (yyvsp[0].with_list_);
-  }
-#line 3717 "SqlParser_gen.cpp" /* yacc.c:1646  */
-    break;
-
-  case 100:
-#line 1006 "../SqlParser.ypp" /* yacc.c:1646  */
->>>>>>> 138f07cc
+#line 1007 "../SqlParser.ypp" /* yacc.c:1661  */
     {
     (yyval.with_list_) = new quickstep::PtrVector<quickstep::ParseSubqueryTableReference>();
     (yyval.with_list_)->push_back((yyvsp[0].with_list_element_));
   }
-<<<<<<< HEAD
-#line 3723 "SqlParser_gen.cpp" /* yacc.c:1661  */
+#line 3748 "SqlParser_gen.cpp" /* yacc.c:1661  */
     break;
 
   case 101:
-#line 1002 "../SqlParser.ypp" /* yacc.c:1661  */
-=======
-#line 3726 "SqlParser_gen.cpp" /* yacc.c:1646  */
-    break;
-
-  case 101:
-#line 1010 "../SqlParser.ypp" /* yacc.c:1646  */
->>>>>>> 138f07cc
+#line 1011 "../SqlParser.ypp" /* yacc.c:1661  */
     {
     (yyval.with_list_) = (yyvsp[-2].with_list_);
     (yyval.with_list_)->push_back((yyvsp[0].with_list_element_));
   }
-<<<<<<< HEAD
-#line 3732 "SqlParser_gen.cpp" /* yacc.c:1661  */
+#line 3757 "SqlParser_gen.cpp" /* yacc.c:1661  */
     break;
 
   case 102:
-#line 1008 "../SqlParser.ypp" /* yacc.c:1661  */
-=======
-#line 3735 "SqlParser_gen.cpp" /* yacc.c:1646  */
-    break;
-
-  case 102:
-#line 1016 "../SqlParser.ypp" /* yacc.c:1646  */
->>>>>>> 138f07cc
+#line 1017 "../SqlParser.ypp" /* yacc.c:1661  */
     {
     (yyval.with_list_element_) = new quickstep::ParseSubqueryTableReference((yylsp[-2]).first_line, (yylsp[-2]).first_column, (yyvsp[0].subquery_expression_));
     (yyval.with_list_element_)->set_table_reference_signature((yyvsp[-2].table_reference_signature_));
   }
-<<<<<<< HEAD
-#line 3741 "SqlParser_gen.cpp" /* yacc.c:1661  */
+#line 3766 "SqlParser_gen.cpp" /* yacc.c:1661  */
     break;
 
   case 103:
-#line 1015 "../SqlParser.ypp" /* yacc.c:1661  */
+#line 1024 "../SqlParser.ypp" /* yacc.c:1661  */
     {
     (yyval.select_query_) = new quickstep::ParseSelect((yylsp[-8]).first_line, (yylsp[-8]).first_column, (yyvsp[-6].selection_), (yyvsp[-5].table_reference_list_), (yyvsp[-4].predicate_), (yyvsp[-3].opt_group_by_clause_), (yyvsp[-2].opt_having_clause_), (yyvsp[-1].opt_order_by_clause_), (yyvsp[0].opt_limit_clause_));
   }
-#line 3749 "SqlParser_gen.cpp" /* yacc.c:1661  */
+#line 3774 "SqlParser_gen.cpp" /* yacc.c:1661  */
     break;
 
   case 104:
-#line 1020 "../SqlParser.ypp" /* yacc.c:1661  */
+#line 1029 "../SqlParser.ypp" /* yacc.c:1661  */
     {
     /* $$ = nullptr; */
   }
-#line 3757 "SqlParser_gen.cpp" /* yacc.c:1661  */
+#line 3782 "SqlParser_gen.cpp" /* yacc.c:1661  */
     break;
 
   case 105:
-#line 1023 "../SqlParser.ypp" /* yacc.c:1661  */
-=======
-#line 3744 "SqlParser_gen.cpp" /* yacc.c:1646  */
-    break;
-
-  case 103:
-#line 1023 "../SqlParser.ypp" /* yacc.c:1646  */
-    {
-    (yyval.select_query_) = new quickstep::ParseSelect((yylsp[-8]).first_line, (yylsp[-8]).first_column, (yyvsp[-6].selection_), (yyvsp[-5].table_reference_list_), (yyvsp[-4].predicate_), (yyvsp[-3].opt_group_by_clause_), (yyvsp[-2].opt_having_clause_), (yyvsp[-1].opt_order_by_clause_), (yyvsp[0].opt_limit_clause_));
-  }
-#line 3752 "SqlParser_gen.cpp" /* yacc.c:1646  */
-    break;
-
-  case 104:
-#line 1028 "../SqlParser.ypp" /* yacc.c:1646  */
-    {
-    /* $$ = nullptr; */
-  }
-#line 3760 "SqlParser_gen.cpp" /* yacc.c:1646  */
-    break;
-
-  case 105:
-#line 1031 "../SqlParser.ypp" /* yacc.c:1646  */
->>>>>>> 138f07cc
+#line 1032 "../SqlParser.ypp" /* yacc.c:1661  */
     {
     NotSupported(&(yylsp[0]), yyscanner, "ALL in selection");
     YYERROR;
   }
-<<<<<<< HEAD
-#line 3766 "SqlParser_gen.cpp" /* yacc.c:1661  */
+#line 3791 "SqlParser_gen.cpp" /* yacc.c:1661  */
     break;
 
   case 106:
-#line 1027 "../SqlParser.ypp" /* yacc.c:1661  */
-=======
-#line 3769 "SqlParser_gen.cpp" /* yacc.c:1646  */
-    break;
-
-  case 106:
-#line 1035 "../SqlParser.ypp" /* yacc.c:1646  */
->>>>>>> 138f07cc
+#line 1036 "../SqlParser.ypp" /* yacc.c:1661  */
     {
     NotSupported(&(yylsp[0]), yyscanner, "DISTINCT in selection");
     YYERROR;
   }
-<<<<<<< HEAD
-#line 3775 "SqlParser_gen.cpp" /* yacc.c:1661  */
+#line 3800 "SqlParser_gen.cpp" /* yacc.c:1661  */
     break;
 
   case 107:
-#line 1033 "../SqlParser.ypp" /* yacc.c:1661  */
+#line 1042 "../SqlParser.ypp" /* yacc.c:1661  */
     {
     (yyval.selection_) = new quickstep::ParseSelectionStar((yylsp[0]).first_line, (yylsp[0]).first_column);
   }
-#line 3783 "SqlParser_gen.cpp" /* yacc.c:1661  */
+#line 3808 "SqlParser_gen.cpp" /* yacc.c:1661  */
     break;
 
   case 108:
-#line 1036 "../SqlParser.ypp" /* yacc.c:1661  */
+#line 1045 "../SqlParser.ypp" /* yacc.c:1661  */
     {
     (yyval.selection_) = (yyvsp[0].selection_list_);
   }
-#line 3791 "SqlParser_gen.cpp" /* yacc.c:1661  */
+#line 3816 "SqlParser_gen.cpp" /* yacc.c:1661  */
     break;
 
   case 109:
-#line 1041 "../SqlParser.ypp" /* yacc.c:1661  */
-=======
-#line 3778 "SqlParser_gen.cpp" /* yacc.c:1646  */
-    break;
-
-  case 107:
-#line 1041 "../SqlParser.ypp" /* yacc.c:1646  */
-    {
-    (yyval.selection_) = new quickstep::ParseSelectionStar((yylsp[0]).first_line, (yylsp[0]).first_column);
-  }
-#line 3786 "SqlParser_gen.cpp" /* yacc.c:1646  */
-    break;
-
-  case 108:
-#line 1044 "../SqlParser.ypp" /* yacc.c:1646  */
-    {
-    (yyval.selection_) = (yyvsp[0].selection_list_);
-  }
-#line 3794 "SqlParser_gen.cpp" /* yacc.c:1646  */
-    break;
-
-  case 109:
-#line 1049 "../SqlParser.ypp" /* yacc.c:1646  */
->>>>>>> 138f07cc
+#line 1050 "../SqlParser.ypp" /* yacc.c:1661  */
     {
     (yyval.selection_list_) = new quickstep::ParseSelectionList((yylsp[0]).first_line, (yylsp[0]).first_column);
     (yyval.selection_list_)->add((yyvsp[0].selection_item_));
   }
-<<<<<<< HEAD
-#line 3800 "SqlParser_gen.cpp" /* yacc.c:1661  */
+#line 3825 "SqlParser_gen.cpp" /* yacc.c:1661  */
     break;
 
   case 110:
-#line 1045 "../SqlParser.ypp" /* yacc.c:1661  */
-=======
-#line 3803 "SqlParser_gen.cpp" /* yacc.c:1646  */
-    break;
-
-  case 110:
-#line 1053 "../SqlParser.ypp" /* yacc.c:1646  */
->>>>>>> 138f07cc
+#line 1054 "../SqlParser.ypp" /* yacc.c:1661  */
     {
     (yyval.selection_list_) = (yyvsp[-2].selection_list_);
     (yyval.selection_list_)->add((yyvsp[0].selection_item_));
   }
-<<<<<<< HEAD
-#line 3809 "SqlParser_gen.cpp" /* yacc.c:1661  */
+#line 3834 "SqlParser_gen.cpp" /* yacc.c:1661  */
     break;
 
   case 111:
-#line 1051 "../SqlParser.ypp" /* yacc.c:1661  */
+#line 1060 "../SqlParser.ypp" /* yacc.c:1661  */
     {
     (yyval.selection_item_) = new quickstep::ParseSelectionItem((yylsp[-2]).first_line, (yylsp[-2]).first_column, (yyvsp[-2].expression_), (yyvsp[0].string_value_));
   }
-#line 3817 "SqlParser_gen.cpp" /* yacc.c:1661  */
+#line 3842 "SqlParser_gen.cpp" /* yacc.c:1661  */
     break;
 
   case 112:
-#line 1054 "../SqlParser.ypp" /* yacc.c:1661  */
+#line 1063 "../SqlParser.ypp" /* yacc.c:1661  */
     {
     (yyval.selection_item_) = new quickstep::ParseSelectionItem((yylsp[-1]).first_line, (yylsp[-1]).first_column, (yyvsp[-1].expression_), (yyvsp[0].string_value_));
   }
-#line 3825 "SqlParser_gen.cpp" /* yacc.c:1661  */
+#line 3850 "SqlParser_gen.cpp" /* yacc.c:1661  */
     break;
 
   case 113:
-#line 1057 "../SqlParser.ypp" /* yacc.c:1661  */
+#line 1066 "../SqlParser.ypp" /* yacc.c:1661  */
     {
     (yyval.selection_item_) = new quickstep::ParseSelectionItem((yylsp[0]).first_line, (yylsp[0]).first_column, (yyvsp[0].expression_));
   }
-#line 3833 "SqlParser_gen.cpp" /* yacc.c:1661  */
+#line 3858 "SqlParser_gen.cpp" /* yacc.c:1661  */
     break;
 
   case 114:
-#line 1062 "../SqlParser.ypp" /* yacc.c:1661  */
+#line 1071 "../SqlParser.ypp" /* yacc.c:1661  */
     {
     (yyval.table_reference_list_) = (yyvsp[-1].table_reference_list_);
   }
-#line 3841 "SqlParser_gen.cpp" /* yacc.c:1661  */
+#line 3866 "SqlParser_gen.cpp" /* yacc.c:1661  */
     break;
 
   case 115:
-#line 1067 "../SqlParser.ypp" /* yacc.c:1661  */
+#line 1076 "../SqlParser.ypp" /* yacc.c:1661  */
     {
     /* $$ = nullptr; */
   }
-#line 3849 "SqlParser_gen.cpp" /* yacc.c:1661  */
+#line 3874 "SqlParser_gen.cpp" /* yacc.c:1661  */
     break;
 
   case 116:
-#line 1070 "../SqlParser.ypp" /* yacc.c:1661  */
-=======
-#line 3812 "SqlParser_gen.cpp" /* yacc.c:1646  */
-    break;
-
-  case 111:
-#line 1059 "../SqlParser.ypp" /* yacc.c:1646  */
-    {
-    (yyval.selection_item_) = new quickstep::ParseSelectionItem((yylsp[-2]).first_line, (yylsp[-2]).first_column, (yyvsp[-2].expression_), (yyvsp[0].string_value_));
-  }
-#line 3820 "SqlParser_gen.cpp" /* yacc.c:1646  */
-    break;
-
-  case 112:
-#line 1062 "../SqlParser.ypp" /* yacc.c:1646  */
-    {
-    (yyval.selection_item_) = new quickstep::ParseSelectionItem((yylsp[-1]).first_line, (yylsp[-1]).first_column, (yyvsp[-1].expression_), (yyvsp[0].string_value_));
-  }
-#line 3828 "SqlParser_gen.cpp" /* yacc.c:1646  */
-    break;
-
-  case 113:
-#line 1065 "../SqlParser.ypp" /* yacc.c:1646  */
-    {
-    (yyval.selection_item_) = new quickstep::ParseSelectionItem((yylsp[0]).first_line, (yylsp[0]).first_column, (yyvsp[0].expression_));
-  }
-#line 3836 "SqlParser_gen.cpp" /* yacc.c:1646  */
-    break;
-
-  case 114:
-#line 1070 "../SqlParser.ypp" /* yacc.c:1646  */
-    {
-    (yyval.table_reference_list_) = (yyvsp[-1].table_reference_list_);
-  }
-#line 3844 "SqlParser_gen.cpp" /* yacc.c:1646  */
-    break;
-
-  case 115:
-#line 1075 "../SqlParser.ypp" /* yacc.c:1646  */
-    {
-    /* $$ = nullptr; */
-  }
-#line 3852 "SqlParser_gen.cpp" /* yacc.c:1646  */
-    break;
-
-  case 116:
-#line 1078 "../SqlParser.ypp" /* yacc.c:1646  */
->>>>>>> 138f07cc
+#line 1079 "../SqlParser.ypp" /* yacc.c:1661  */
     {
     NotSupported(&(yylsp[0]), yyscanner, "alternate JOIN syntax (specify in WHERE clause instead)");
     YYERROR;
   }
-<<<<<<< HEAD
-#line 3858 "SqlParser_gen.cpp" /* yacc.c:1661  */
+#line 3883 "SqlParser_gen.cpp" /* yacc.c:1661  */
     break;
 
   case 117:
-#line 1076 "../SqlParser.ypp" /* yacc.c:1661  */
-=======
-#line 3861 "SqlParser_gen.cpp" /* yacc.c:1646  */
-    break;
-
-  case 117:
-#line 1084 "../SqlParser.ypp" /* yacc.c:1646  */
->>>>>>> 138f07cc
+#line 1085 "../SqlParser.ypp" /* yacc.c:1661  */
     {
     NotSupported(&(yylsp[-1]), yyscanner, "alternate JOIN syntax (specify in WHERE clause instead)");
     YYERROR;
   }
-<<<<<<< HEAD
-#line 3867 "SqlParser_gen.cpp" /* yacc.c:1661  */
+#line 3892 "SqlParser_gen.cpp" /* yacc.c:1661  */
     break;
 
   case 118:
-#line 1080 "../SqlParser.ypp" /* yacc.c:1661  */
-=======
-#line 3870 "SqlParser_gen.cpp" /* yacc.c:1646  */
-    break;
-
-  case 118:
-#line 1088 "../SqlParser.ypp" /* yacc.c:1646  */
->>>>>>> 138f07cc
+#line 1089 "../SqlParser.ypp" /* yacc.c:1661  */
     {
     NotSupported(&(yylsp[0]), yyscanner, "alternate JOIN syntax (specify in WHERE clause instead)");
     YYERROR;
   }
-<<<<<<< HEAD
-#line 3876 "SqlParser_gen.cpp" /* yacc.c:1661  */
+#line 3901 "SqlParser_gen.cpp" /* yacc.c:1661  */
     break;
 
   case 119:
-#line 1086 "../SqlParser.ypp" /* yacc.c:1661  */
-=======
-#line 3879 "SqlParser_gen.cpp" /* yacc.c:1646  */
-    break;
-
-  case 119:
-#line 1094 "../SqlParser.ypp" /* yacc.c:1646  */
->>>>>>> 138f07cc
+#line 1095 "../SqlParser.ypp" /* yacc.c:1661  */
     {
     delete (yyvsp[-2].string_list_);
     delete (yyvsp[0].predicate_);
     NotSupported(&(yylsp[-4]), yyscanner, "alternate JOIN syntax (specify in WHERE clause instead)");
     YYERROR;
   }
-<<<<<<< HEAD
-#line 3887 "SqlParser_gen.cpp" /* yacc.c:1661  */
+#line 3912 "SqlParser_gen.cpp" /* yacc.c:1661  */
     break;
 
   case 120:
-#line 1092 "../SqlParser.ypp" /* yacc.c:1661  */
-=======
-#line 3890 "SqlParser_gen.cpp" /* yacc.c:1646  */
-    break;
-
-  case 120:
-#line 1100 "../SqlParser.ypp" /* yacc.c:1646  */
->>>>>>> 138f07cc
+#line 1101 "../SqlParser.ypp" /* yacc.c:1661  */
     {
     delete (yyvsp[-2].string_list_);
     delete (yyvsp[0].predicate_);
     NotSupported(&(yylsp[-3]), yyscanner, "alternate JOIN syntax (specify in WHERE clause instead)");
     YYERROR;
   }
-<<<<<<< HEAD
-#line 3898 "SqlParser_gen.cpp" /* yacc.c:1661  */
+#line 3923 "SqlParser_gen.cpp" /* yacc.c:1661  */
     break;
 
   case 121:
-#line 1098 "../SqlParser.ypp" /* yacc.c:1661  */
-=======
-#line 3901 "SqlParser_gen.cpp" /* yacc.c:1646  */
-    break;
-
-  case 121:
-#line 1106 "../SqlParser.ypp" /* yacc.c:1646  */
->>>>>>> 138f07cc
+#line 1107 "../SqlParser.ypp" /* yacc.c:1661  */
     {
     delete (yyvsp[-2].string_list_);
     delete (yyvsp[0].predicate_);
     NotSupported(&(yylsp[-5]), yyscanner, "OUTER JOIN");
     YYERROR;
   }
-<<<<<<< HEAD
-#line 3909 "SqlParser_gen.cpp" /* yacc.c:1661  */
+#line 3934 "SqlParser_gen.cpp" /* yacc.c:1661  */
     break;
 
   case 122:
-#line 1104 "../SqlParser.ypp" /* yacc.c:1661  */
-=======
-#line 3912 "SqlParser_gen.cpp" /* yacc.c:1646  */
-    break;
-
-  case 122:
-#line 1112 "../SqlParser.ypp" /* yacc.c:1646  */
->>>>>>> 138f07cc
+#line 1113 "../SqlParser.ypp" /* yacc.c:1661  */
     {
     delete (yyvsp[-2].string_list_);
     delete (yyvsp[0].predicate_);
     NotSupported(&(yylsp[-4]), yyscanner, "OUTER JOIN");
     YYERROR;
   }
-<<<<<<< HEAD
-#line 3920 "SqlParser_gen.cpp" /* yacc.c:1661  */
+#line 3945 "SqlParser_gen.cpp" /* yacc.c:1661  */
     break;
 
   case 123:
-#line 1110 "../SqlParser.ypp" /* yacc.c:1661  */
-=======
-#line 3923 "SqlParser_gen.cpp" /* yacc.c:1646  */
-    break;
-
-  case 123:
-#line 1118 "../SqlParser.ypp" /* yacc.c:1646  */
->>>>>>> 138f07cc
+#line 1119 "../SqlParser.ypp" /* yacc.c:1661  */
     {
     delete (yyvsp[-2].string_list_);
     delete (yyvsp[0].predicate_);
     NotSupported(&(yylsp[-5]), yyscanner, "OUTER JOIN");
     YYERROR;
   }
-<<<<<<< HEAD
-#line 3931 "SqlParser_gen.cpp" /* yacc.c:1661  */
+#line 3956 "SqlParser_gen.cpp" /* yacc.c:1661  */
     break;
 
   case 124:
-#line 1116 "../SqlParser.ypp" /* yacc.c:1661  */
-=======
-#line 3934 "SqlParser_gen.cpp" /* yacc.c:1646  */
-    break;
-
-  case 124:
-#line 1124 "../SqlParser.ypp" /* yacc.c:1646  */
->>>>>>> 138f07cc
+#line 1125 "../SqlParser.ypp" /* yacc.c:1661  */
     {
     delete (yyvsp[-2].string_list_);
     delete (yyvsp[0].predicate_);
     NotSupported(&(yylsp[-4]), yyscanner, "OUTER JOIN");
     YYERROR;
   }
-<<<<<<< HEAD
-#line 3942 "SqlParser_gen.cpp" /* yacc.c:1661  */
+#line 3967 "SqlParser_gen.cpp" /* yacc.c:1661  */
     break;
 
   case 125:
-#line 1122 "../SqlParser.ypp" /* yacc.c:1661  */
-=======
-#line 3945 "SqlParser_gen.cpp" /* yacc.c:1646  */
-    break;
-
-  case 125:
-#line 1130 "../SqlParser.ypp" /* yacc.c:1646  */
->>>>>>> 138f07cc
+#line 1131 "../SqlParser.ypp" /* yacc.c:1661  */
     {
     delete (yyvsp[-2].string_list_);
     delete (yyvsp[0].predicate_);
     NotSupported(&(yylsp[-5]), yyscanner, "OUTER JOIN");
     YYERROR;
   }
-<<<<<<< HEAD
-#line 3953 "SqlParser_gen.cpp" /* yacc.c:1661  */
+#line 3978 "SqlParser_gen.cpp" /* yacc.c:1661  */
     break;
 
   case 126:
-#line 1128 "../SqlParser.ypp" /* yacc.c:1661  */
-=======
-#line 3956 "SqlParser_gen.cpp" /* yacc.c:1646  */
-    break;
-
-  case 126:
-#line 1136 "../SqlParser.ypp" /* yacc.c:1646  */
->>>>>>> 138f07cc
+#line 1137 "../SqlParser.ypp" /* yacc.c:1661  */
     {
     delete (yyvsp[-2].string_list_);
     delete (yyvsp[0].predicate_);
     NotSupported(&(yylsp[-4]), yyscanner, "OUTER JOIN");
     YYERROR;
   }
-<<<<<<< HEAD
-#line 3964 "SqlParser_gen.cpp" /* yacc.c:1661  */
+#line 3989 "SqlParser_gen.cpp" /* yacc.c:1661  */
     break;
 
   case 127:
-#line 1136 "../SqlParser.ypp" /* yacc.c:1661  */
+#line 1145 "../SqlParser.ypp" /* yacc.c:1661  */
     {
     (yyval.subquery_expression_) = new quickstep::ParseSubqueryExpression((yylsp[-2]).first_line, (yylsp[-2]).first_column, (yyvsp[-1].select_query_));
   }
-#line 3972 "SqlParser_gen.cpp" /* yacc.c:1661  */
+#line 3997 "SqlParser_gen.cpp" /* yacc.c:1661  */
     break;
 
   case 128:
-#line 1141 "../SqlParser.ypp" /* yacc.c:1661  */
-=======
-#line 3967 "SqlParser_gen.cpp" /* yacc.c:1646  */
-    break;
-
-  case 127:
-#line 1144 "../SqlParser.ypp" /* yacc.c:1646  */
-    {
-    (yyval.subquery_expression_) = new quickstep::ParseSubqueryExpression((yylsp[-2]).first_line, (yylsp[-2]).first_column, (yyvsp[-1].select_query_));
-  }
-#line 3975 "SqlParser_gen.cpp" /* yacc.c:1646  */
-    break;
-
-  case 128:
-#line 1149 "../SqlParser.ypp" /* yacc.c:1646  */
->>>>>>> 138f07cc
+#line 1150 "../SqlParser.ypp" /* yacc.c:1661  */
     {
     (yyval.opt_sample_clause_) = NULL;
   }
-<<<<<<< HEAD
-#line 3981 "SqlParser_gen.cpp" /* yacc.c:1661  */
+#line 4005 "SqlParser_gen.cpp" /* yacc.c:1661  */
     break;
 
   case 129:
-#line 1145 "../SqlParser.ypp" /* yacc.c:1661  */
-=======
-#line 3983 "SqlParser_gen.cpp" /* yacc.c:1646  */
-    break;
-
-  case 129:
-#line 1152 "../SqlParser.ypp" /* yacc.c:1646  */
->>>>>>> 138f07cc
+#line 1153 "../SqlParser.ypp" /* yacc.c:1661  */
     {
     (yyval.opt_sample_clause_) = new quickstep::ParseSample((yylsp[-2]).first_line, (yylsp[-2]).first_column, true, (yyvsp[-1].numeric_literal_value_));
   }
-<<<<<<< HEAD
-#line 3990 "SqlParser_gen.cpp" /* yacc.c:1661  */
+#line 4013 "SqlParser_gen.cpp" /* yacc.c:1661  */
     break;
 
   case 130:
-#line 1149 "../SqlParser.ypp" /* yacc.c:1661  */
-=======
-#line 3991 "SqlParser_gen.cpp" /* yacc.c:1646  */
-    break;
-
-  case 130:
-#line 1155 "../SqlParser.ypp" /* yacc.c:1646  */
->>>>>>> 138f07cc
+#line 1156 "../SqlParser.ypp" /* yacc.c:1661  */
     {
     (yyval.opt_sample_clause_) = new quickstep::ParseSample((yylsp[-2]).first_line, (yylsp[-2]).first_column, false, (yyvsp[-1].numeric_literal_value_));
   }
-<<<<<<< HEAD
-#line 3999 "SqlParser_gen.cpp" /* yacc.c:1661  */
+#line 4021 "SqlParser_gen.cpp" /* yacc.c:1661  */
     break;
 
   case 131:
-#line 1153 "../SqlParser.ypp" /* yacc.c:1661  */
-=======
-#line 3999 "SqlParser_gen.cpp" /* yacc.c:1646  */
-    break;
-
-  case 131:
-#line 1160 "../SqlParser.ypp" /* yacc.c:1646  */
->>>>>>> 138f07cc
+#line 1161 "../SqlParser.ypp" /* yacc.c:1661  */
     {
     (yyval.table_reference_) = new quickstep::ParseSubqueryTableReference((yylsp[-1]).first_line, (yylsp[-1]).first_column, (yyvsp[-1].subquery_expression_));
     (yyval.table_reference_)->set_table_reference_signature((yyvsp[0].table_reference_signature_));
   }
-<<<<<<< HEAD
-#line 4007 "SqlParser_gen.cpp" /* yacc.c:1661  */
+#line 4030 "SqlParser_gen.cpp" /* yacc.c:1661  */
     break;
 
   case 132:
-#line 1156 "../SqlParser.ypp" /* yacc.c:1661  */
-=======
-#line 4008 "SqlParser_gen.cpp" /* yacc.c:1646  */
-    break;
-
-  case 132:
-#line 1164 "../SqlParser.ypp" /* yacc.c:1646  */
->>>>>>> 138f07cc
+#line 1165 "../SqlParser.ypp" /* yacc.c:1661  */
     {
     (yyval.table_reference_) = new quickstep::ParseSimpleTableReference((yylsp[-2]).first_line, (yylsp[-2]).first_column, (yyvsp[-2].string_value_), (yyvsp[-1].opt_sample_clause_));
     (yyval.table_reference_)->set_table_reference_signature((yyvsp[0].table_reference_signature_));
   }
-<<<<<<< HEAD
-#line 4015 "SqlParser_gen.cpp" /* yacc.c:1661  */
+#line 4039 "SqlParser_gen.cpp" /* yacc.c:1661  */
     break;
 
   case 133:
-#line 1161 "../SqlParser.ypp" /* yacc.c:1661  */
-=======
-#line 4017 "SqlParser_gen.cpp" /* yacc.c:1646  */
-    break;
-
-  case 133:
-#line 1168 "../SqlParser.ypp" /* yacc.c:1646  */
->>>>>>> 138f07cc
+#line 1169 "../SqlParser.ypp" /* yacc.c:1661  */
     {
     (yyval.table_reference_) = new quickstep::ParseSimpleTableReference((yylsp[-1]).first_line, (yylsp[-1]).first_column, (yyvsp[-1].string_value_), (yyvsp[0].opt_sample_clause_));
   }
-<<<<<<< HEAD
-#line 4023 "SqlParser_gen.cpp" /* yacc.c:1661  */
+#line 4047 "SqlParser_gen.cpp" /* yacc.c:1661  */
     break;
 
   case 134:
-#line 1164 "../SqlParser.ypp" /* yacc.c:1661  */
-=======
-#line 4025 "SqlParser_gen.cpp" /* yacc.c:1646  */
-    break;
-
-  case 134:
-#line 1171 "../SqlParser.ypp" /* yacc.c:1646  */
->>>>>>> 138f07cc
+#line 1172 "../SqlParser.ypp" /* yacc.c:1661  */
     {
     (yyval.table_reference_) = new quickstep::ParseGeneratorTableReference((yylsp[-1]).first_line, (yylsp[-1]).first_column, (yyvsp[-1].function_call_));
     (yyval.table_reference_)->set_table_reference_signature((yyvsp[0].table_reference_signature_));
   }
-<<<<<<< HEAD
-#line 4031 "SqlParser_gen.cpp" /* yacc.c:1661  */
+#line 4056 "SqlParser_gen.cpp" /* yacc.c:1661  */
     break;
 
   case 135:
-#line 1169 "../SqlParser.ypp" /* yacc.c:1661  */
-=======
-#line 4034 "SqlParser_gen.cpp" /* yacc.c:1646  */
-    break;
-
-  case 135:
-#line 1175 "../SqlParser.ypp" /* yacc.c:1646  */
->>>>>>> 138f07cc
+#line 1176 "../SqlParser.ypp" /* yacc.c:1661  */
     {
     (yyval.table_reference_) = new quickstep::ParseGeneratorTableReference((yylsp[0]).first_line, (yylsp[0]).first_column, (yyvsp[0].function_call_));
   }
-<<<<<<< HEAD
-#line 4039 "SqlParser_gen.cpp" /* yacc.c:1661  */
+#line 4064 "SqlParser_gen.cpp" /* yacc.c:1661  */
     break;
 
   case 136:
-#line 1172 "../SqlParser.ypp" /* yacc.c:1661  */
-=======
-#line 4042 "SqlParser_gen.cpp" /* yacc.c:1646  */
-    break;
-
-  case 136:
-#line 1180 "../SqlParser.ypp" /* yacc.c:1646  */
->>>>>>> 138f07cc
+#line 1181 "../SqlParser.ypp" /* yacc.c:1661  */
     {
     (yyval.table_reference_signature_) = (yyvsp[0].table_reference_signature_);
   }
-<<<<<<< HEAD
-#line 4047 "SqlParser_gen.cpp" /* yacc.c:1661  */
+#line 4072 "SqlParser_gen.cpp" /* yacc.c:1661  */
     break;
 
   case 137:
-#line 1177 "../SqlParser.ypp" /* yacc.c:1661  */
-=======
-#line 4050 "SqlParser_gen.cpp" /* yacc.c:1646  */
-    break;
-
-  case 137:
-#line 1183 "../SqlParser.ypp" /* yacc.c:1646  */
+#line 1184 "../SqlParser.ypp" /* yacc.c:1661  */
     {
     (yyval.table_reference_signature_) = (yyvsp[0].table_reference_signature_);
   }
-#line 4058 "SqlParser_gen.cpp" /* yacc.c:1646  */
+#line 4080 "SqlParser_gen.cpp" /* yacc.c:1661  */
     break;
 
   case 138:
-#line 1188 "../SqlParser.ypp" /* yacc.c:1646  */
+#line 1189 "../SqlParser.ypp" /* yacc.c:1661  */
     {
     (yyval.table_reference_signature_) = new ::quickstep::ParseTableReferenceSignature((yylsp[0]).first_line, (yylsp[0]).first_column, (yyvsp[0].string_value_));
   }
-#line 4066 "SqlParser_gen.cpp" /* yacc.c:1646  */
+#line 4088 "SqlParser_gen.cpp" /* yacc.c:1661  */
     break;
 
   case 139:
-#line 1191 "../SqlParser.ypp" /* yacc.c:1646  */
+#line 1192 "../SqlParser.ypp" /* yacc.c:1661  */
     {
     (yyval.table_reference_signature_) = new ::quickstep::ParseTableReferenceSignature((yylsp[-3]).first_line, (yylsp[-3]).first_column, (yyvsp[-3].string_value_), (yyvsp[-1].string_list_));
   }
-#line 4074 "SqlParser_gen.cpp" /* yacc.c:1646  */
+#line 4096 "SqlParser_gen.cpp" /* yacc.c:1661  */
     break;
 
   case 140:
-#line 1196 "../SqlParser.ypp" /* yacc.c:1646  */
->>>>>>> 138f07cc
+#line 1197 "../SqlParser.ypp" /* yacc.c:1661  */
     {
     (yyval.table_reference_list_) = new quickstep::PtrList<quickstep::ParseTableReference>();
     (yyval.table_reference_list_)->push_back((yyvsp[0].table_reference_));
   }
-<<<<<<< HEAD
-#line 4056 "SqlParser_gen.cpp" /* yacc.c:1661  */
-    break;
-
-  case 138:
-#line 1181 "../SqlParser.ypp" /* yacc.c:1661  */
-=======
-#line 4083 "SqlParser_gen.cpp" /* yacc.c:1646  */
+#line 4105 "SqlParser_gen.cpp" /* yacc.c:1661  */
     break;
 
   case 141:
-#line 1200 "../SqlParser.ypp" /* yacc.c:1646  */
->>>>>>> 138f07cc
+#line 1201 "../SqlParser.ypp" /* yacc.c:1661  */
     {
     (yyval.table_reference_list_) = (yyvsp[-2].table_reference_list_);
     (yyval.table_reference_list_)->push_back((yyvsp[0].table_reference_));
   }
-<<<<<<< HEAD
-#line 4065 "SqlParser_gen.cpp" /* yacc.c:1661  */
-    break;
-
-  case 139:
-#line 1187 "../SqlParser.ypp" /* yacc.c:1661  */
+#line 4114 "SqlParser_gen.cpp" /* yacc.c:1661  */
+    break;
+
+  case 142:
+#line 1207 "../SqlParser.ypp" /* yacc.c:1661  */
     {
     (yyval.opt_group_by_clause_) = nullptr;
   }
-#line 4073 "SqlParser_gen.cpp" /* yacc.c:1661  */
-    break;
-
-  case 140:
-#line 1190 "../SqlParser.ypp" /* yacc.c:1661  */
+#line 4122 "SqlParser_gen.cpp" /* yacc.c:1661  */
+    break;
+
+  case 143:
+#line 1210 "../SqlParser.ypp" /* yacc.c:1661  */
     {
     (yyval.opt_group_by_clause_) = new quickstep::ParseGroupBy((yylsp[-2]).first_line, (yylsp[-2]).first_column, (yyvsp[0].expression_list_));
   }
-#line 4081 "SqlParser_gen.cpp" /* yacc.c:1661  */
-    break;
-
-  case 141:
-#line 1195 "../SqlParser.ypp" /* yacc.c:1661  */
+#line 4130 "SqlParser_gen.cpp" /* yacc.c:1661  */
+    break;
+
+  case 144:
+#line 1215 "../SqlParser.ypp" /* yacc.c:1661  */
     {
     (yyval.opt_having_clause_) = nullptr;
   }
-#line 4089 "SqlParser_gen.cpp" /* yacc.c:1661  */
-    break;
-
-  case 142:
-#line 1198 "../SqlParser.ypp" /* yacc.c:1661  */
+#line 4138 "SqlParser_gen.cpp" /* yacc.c:1661  */
+    break;
+
+  case 145:
+#line 1218 "../SqlParser.ypp" /* yacc.c:1661  */
     {
     (yyval.opt_having_clause_) = new quickstep::ParseHaving((yylsp[-1]).first_line, (yylsp[-1]).first_column, (yyvsp[0].predicate_));
   }
-#line 4097 "SqlParser_gen.cpp" /* yacc.c:1661  */
-    break;
-
-  case 143:
-#line 1203 "../SqlParser.ypp" /* yacc.c:1661  */
+#line 4146 "SqlParser_gen.cpp" /* yacc.c:1661  */
+    break;
+
+  case 146:
+#line 1223 "../SqlParser.ypp" /* yacc.c:1661  */
     {
     (yyval.opt_order_by_clause_) = nullptr;
   }
-#line 4105 "SqlParser_gen.cpp" /* yacc.c:1661  */
-    break;
-
-  case 144:
-#line 1206 "../SqlParser.ypp" /* yacc.c:1661  */
+#line 4154 "SqlParser_gen.cpp" /* yacc.c:1661  */
+    break;
+
+  case 147:
+#line 1226 "../SqlParser.ypp" /* yacc.c:1661  */
     {
     (yyval.opt_order_by_clause_) = new quickstep::ParseOrderBy((yylsp[-2]).first_line, (yylsp[-2]).first_column, (yyvsp[0].order_commalist_));
   }
-#line 4113 "SqlParser_gen.cpp" /* yacc.c:1661  */
-    break;
-
-  case 145:
-#line 1211 "../SqlParser.ypp" /* yacc.c:1661  */
+#line 4162 "SqlParser_gen.cpp" /* yacc.c:1661  */
+    break;
+
+  case 148:
+#line 1231 "../SqlParser.ypp" /* yacc.c:1661  */
     {
     (yyval.opt_limit_clause_) = nullptr;
   }
-#line 4121 "SqlParser_gen.cpp" /* yacc.c:1661  */
-    break;
-
-  case 146:
-#line 1214 "../SqlParser.ypp" /* yacc.c:1661  */
-=======
-#line 4092 "SqlParser_gen.cpp" /* yacc.c:1646  */
-    break;
-
-  case 142:
-#line 1206 "../SqlParser.ypp" /* yacc.c:1646  */
-    {
-    (yyval.opt_group_by_clause_) = nullptr;
-  }
-#line 4100 "SqlParser_gen.cpp" /* yacc.c:1646  */
-    break;
-
-  case 143:
-#line 1209 "../SqlParser.ypp" /* yacc.c:1646  */
-    {
-    (yyval.opt_group_by_clause_) = new quickstep::ParseGroupBy((yylsp[-2]).first_line, (yylsp[-2]).first_column, (yyvsp[0].expression_list_));
-  }
-#line 4108 "SqlParser_gen.cpp" /* yacc.c:1646  */
-    break;
-
-  case 144:
-#line 1214 "../SqlParser.ypp" /* yacc.c:1646  */
-    {
-    (yyval.opt_having_clause_) = nullptr;
-  }
-#line 4116 "SqlParser_gen.cpp" /* yacc.c:1646  */
-    break;
-
-  case 145:
-#line 1217 "../SqlParser.ypp" /* yacc.c:1646  */
-    {
-    (yyval.opt_having_clause_) = new quickstep::ParseHaving((yylsp[-1]).first_line, (yylsp[-1]).first_column, (yyvsp[0].predicate_));
-  }
-#line 4124 "SqlParser_gen.cpp" /* yacc.c:1646  */
-    break;
-
-  case 146:
-#line 1222 "../SqlParser.ypp" /* yacc.c:1646  */
-    {
-    (yyval.opt_order_by_clause_) = nullptr;
-  }
-#line 4132 "SqlParser_gen.cpp" /* yacc.c:1646  */
-    break;
-
-  case 147:
-#line 1225 "../SqlParser.ypp" /* yacc.c:1646  */
-    {
-    (yyval.opt_order_by_clause_) = new quickstep::ParseOrderBy((yylsp[-2]).first_line, (yylsp[-2]).first_column, (yyvsp[0].order_commalist_));
-  }
-#line 4140 "SqlParser_gen.cpp" /* yacc.c:1646  */
-    break;
-
-  case 148:
-#line 1230 "../SqlParser.ypp" /* yacc.c:1646  */
-    {
-    (yyval.opt_limit_clause_) = nullptr;
-  }
-#line 4148 "SqlParser_gen.cpp" /* yacc.c:1646  */
+#line 4170 "SqlParser_gen.cpp" /* yacc.c:1661  */
     break;
 
   case 149:
-#line 1233 "../SqlParser.ypp" /* yacc.c:1646  */
->>>>>>> 138f07cc
+#line 1234 "../SqlParser.ypp" /* yacc.c:1661  */
     {
     if ((yyvsp[0].numeric_literal_value_)->float_like()) {
       delete (yyvsp[0].numeric_literal_value_);
@@ -6286,215 +4188,111 @@
       }
     }
   }
-<<<<<<< HEAD
-#line 4143 "SqlParser_gen.cpp" /* yacc.c:1661  */
-    break;
-
-  case 147:
-#line 1233 "../SqlParser.ypp" /* yacc.c:1661  */
-=======
-#line 4170 "SqlParser_gen.cpp" /* yacc.c:1646  */
+#line 4192 "SqlParser_gen.cpp" /* yacc.c:1661  */
     break;
 
   case 150:
-#line 1252 "../SqlParser.ypp" /* yacc.c:1646  */
->>>>>>> 138f07cc
+#line 1253 "../SqlParser.ypp" /* yacc.c:1661  */
     {
     (yyval.order_commalist_) = new quickstep::PtrList<quickstep::ParseOrderByItem>();
     (yyval.order_commalist_)->push_back((yyvsp[0].order_item_));
   }
-<<<<<<< HEAD
-#line 4152 "SqlParser_gen.cpp" /* yacc.c:1661  */
-    break;
-
-  case 148:
-#line 1237 "../SqlParser.ypp" /* yacc.c:1661  */
-=======
-#line 4179 "SqlParser_gen.cpp" /* yacc.c:1646  */
+#line 4201 "SqlParser_gen.cpp" /* yacc.c:1661  */
     break;
 
   case 151:
-#line 1256 "../SqlParser.ypp" /* yacc.c:1646  */
->>>>>>> 138f07cc
+#line 1257 "../SqlParser.ypp" /* yacc.c:1661  */
     {
     (yyval.order_commalist_) = (yyvsp[-2].order_commalist_);
     (yyval.order_commalist_)->push_back((yyvsp[0].order_item_));
   }
-<<<<<<< HEAD
-#line 4161 "SqlParser_gen.cpp" /* yacc.c:1661  */
-    break;
-
-  case 149:
-#line 1243 "../SqlParser.ypp" /* yacc.c:1661  */
-=======
-#line 4188 "SqlParser_gen.cpp" /* yacc.c:1646  */
+#line 4210 "SqlParser_gen.cpp" /* yacc.c:1661  */
     break;
 
   case 152:
-#line 1262 "../SqlParser.ypp" /* yacc.c:1646  */
->>>>>>> 138f07cc
+#line 1263 "../SqlParser.ypp" /* yacc.c:1661  */
     {
     (yyval.order_item_) = new quickstep::ParseOrderByItem((yylsp[-2]).first_line, (yylsp[-2]).first_column, (yyvsp[-2].expression_), (yyvsp[-1].order_direction_), (yyvsp[0].order_direction_));
     delete (yyvsp[-1].order_direction_);
     delete (yyvsp[0].order_direction_);
   }
-<<<<<<< HEAD
-#line 4171 "SqlParser_gen.cpp" /* yacc.c:1661  */
-    break;
-
-  case 150:
-#line 1250 "../SqlParser.ypp" /* yacc.c:1661  */
+#line 4220 "SqlParser_gen.cpp" /* yacc.c:1661  */
+    break;
+
+  case 153:
+#line 1270 "../SqlParser.ypp" /* yacc.c:1661  */
     {
     (yyval.order_direction_) = nullptr;
   }
-#line 4179 "SqlParser_gen.cpp" /* yacc.c:1661  */
-    break;
-
-  case 151:
-#line 1253 "../SqlParser.ypp" /* yacc.c:1661  */
+#line 4228 "SqlParser_gen.cpp" /* yacc.c:1661  */
+    break;
+
+  case 154:
+#line 1273 "../SqlParser.ypp" /* yacc.c:1661  */
     {
     (yyval.order_direction_) = new bool(true);
   }
-#line 4187 "SqlParser_gen.cpp" /* yacc.c:1661  */
-    break;
-
-  case 152:
-#line 1256 "../SqlParser.ypp" /* yacc.c:1661  */
+#line 4236 "SqlParser_gen.cpp" /* yacc.c:1661  */
+    break;
+
+  case 155:
+#line 1276 "../SqlParser.ypp" /* yacc.c:1661  */
     {
     (yyval.order_direction_) = new bool(false);
   }
-#line 4195 "SqlParser_gen.cpp" /* yacc.c:1661  */
-    break;
-
-  case 153:
-#line 1261 "../SqlParser.ypp" /* yacc.c:1661  */
+#line 4244 "SqlParser_gen.cpp" /* yacc.c:1661  */
+    break;
+
+  case 156:
+#line 1281 "../SqlParser.ypp" /* yacc.c:1661  */
     {
     (yyval.order_direction_) = nullptr;
   }
-#line 4203 "SqlParser_gen.cpp" /* yacc.c:1661  */
-    break;
-
-  case 154:
-#line 1264 "../SqlParser.ypp" /* yacc.c:1661  */
+#line 4252 "SqlParser_gen.cpp" /* yacc.c:1661  */
+    break;
+
+  case 157:
+#line 1284 "../SqlParser.ypp" /* yacc.c:1661  */
     {
     (yyval.order_direction_) = new bool(true);
   }
-#line 4211 "SqlParser_gen.cpp" /* yacc.c:1661  */
-    break;
-
-  case 155:
-#line 1267 "../SqlParser.ypp" /* yacc.c:1661  */
+#line 4260 "SqlParser_gen.cpp" /* yacc.c:1661  */
+    break;
+
+  case 158:
+#line 1287 "../SqlParser.ypp" /* yacc.c:1661  */
     {
     (yyval.order_direction_) = new bool(false);
   }
-#line 4219 "SqlParser_gen.cpp" /* yacc.c:1661  */
-    break;
-
-  case 156:
-#line 1273 "../SqlParser.ypp" /* yacc.c:1661  */
+#line 4268 "SqlParser_gen.cpp" /* yacc.c:1661  */
+    break;
+
+  case 159:
+#line 1293 "../SqlParser.ypp" /* yacc.c:1661  */
     {
     (yyval.predicate_) = nullptr;
   }
-#line 4227 "SqlParser_gen.cpp" /* yacc.c:1661  */
-    break;
-
-  case 157:
-#line 1276 "../SqlParser.ypp" /* yacc.c:1661  */
+#line 4276 "SqlParser_gen.cpp" /* yacc.c:1661  */
+    break;
+
+  case 160:
+#line 1296 "../SqlParser.ypp" /* yacc.c:1661  */
     {
     (yyval.predicate_) = (yyvsp[0].predicate_);
   }
-#line 4235 "SqlParser_gen.cpp" /* yacc.c:1661  */
-    break;
-
-  case 158:
-#line 1281 "../SqlParser.ypp" /* yacc.c:1661  */
+#line 4284 "SqlParser_gen.cpp" /* yacc.c:1661  */
+    break;
+
+  case 161:
+#line 1301 "../SqlParser.ypp" /* yacc.c:1661  */
     {
     (yyval.predicate_) = (yyvsp[0].predicate_);
   }
-#line 4243 "SqlParser_gen.cpp" /* yacc.c:1661  */
-    break;
-
-  case 159:
-#line 1286 "../SqlParser.ypp" /* yacc.c:1661  */
-=======
-#line 4198 "SqlParser_gen.cpp" /* yacc.c:1646  */
-    break;
-
-  case 153:
-#line 1269 "../SqlParser.ypp" /* yacc.c:1646  */
-    {
-    (yyval.order_direction_) = nullptr;
-  }
-#line 4206 "SqlParser_gen.cpp" /* yacc.c:1646  */
-    break;
-
-  case 154:
-#line 1272 "../SqlParser.ypp" /* yacc.c:1646  */
-    {
-    (yyval.order_direction_) = new bool(true);
-  }
-#line 4214 "SqlParser_gen.cpp" /* yacc.c:1646  */
-    break;
-
-  case 155:
-#line 1275 "../SqlParser.ypp" /* yacc.c:1646  */
-    {
-    (yyval.order_direction_) = new bool(false);
-  }
-#line 4222 "SqlParser_gen.cpp" /* yacc.c:1646  */
-    break;
-
-  case 156:
-#line 1280 "../SqlParser.ypp" /* yacc.c:1646  */
-    {
-    (yyval.order_direction_) = nullptr;
-  }
-#line 4230 "SqlParser_gen.cpp" /* yacc.c:1646  */
-    break;
-
-  case 157:
-#line 1283 "../SqlParser.ypp" /* yacc.c:1646  */
-    {
-    (yyval.order_direction_) = new bool(true);
-  }
-#line 4238 "SqlParser_gen.cpp" /* yacc.c:1646  */
-    break;
-
-  case 158:
-#line 1286 "../SqlParser.ypp" /* yacc.c:1646  */
-    {
-    (yyval.order_direction_) = new bool(false);
-  }
-#line 4246 "SqlParser_gen.cpp" /* yacc.c:1646  */
-    break;
-
-  case 159:
-#line 1292 "../SqlParser.ypp" /* yacc.c:1646  */
-    {
-    (yyval.predicate_) = nullptr;
-  }
-#line 4254 "SqlParser_gen.cpp" /* yacc.c:1646  */
-    break;
-
-  case 160:
-#line 1295 "../SqlParser.ypp" /* yacc.c:1646  */
-    {
-    (yyval.predicate_) = (yyvsp[0].predicate_);
-  }
-#line 4262 "SqlParser_gen.cpp" /* yacc.c:1646  */
-    break;
-
-  case 161:
-#line 1300 "../SqlParser.ypp" /* yacc.c:1646  */
-    {
-    (yyval.predicate_) = (yyvsp[0].predicate_);
-  }
-#line 4270 "SqlParser_gen.cpp" /* yacc.c:1646  */
+#line 4292 "SqlParser_gen.cpp" /* yacc.c:1661  */
     break;
 
   case 162:
-#line 1305 "../SqlParser.ypp" /* yacc.c:1646  */
->>>>>>> 138f07cc
+#line 1306 "../SqlParser.ypp" /* yacc.c:1661  */
     {
     if ((yyvsp[-2].predicate_)->getParsePredicateType() == quickstep::ParsePredicate::kDisjunction) {
       (yyval.predicate_) = (yyvsp[-2].predicate_);
@@ -6504,35 +4302,19 @@
     }
     static_cast<quickstep::ParsePredicateDisjunction *>((yyval.predicate_))->addPredicate((yyvsp[0].predicate_));
   }
-<<<<<<< HEAD
-#line 4257 "SqlParser_gen.cpp" /* yacc.c:1661  */
-    break;
-
-  case 160:
-#line 1295 "../SqlParser.ypp" /* yacc.c:1661  */
+#line 4306 "SqlParser_gen.cpp" /* yacc.c:1661  */
+    break;
+
+  case 163:
+#line 1315 "../SqlParser.ypp" /* yacc.c:1661  */
     {
     (yyval.predicate_) = (yyvsp[0].predicate_);
   }
-#line 4265 "SqlParser_gen.cpp" /* yacc.c:1661  */
-    break;
-
-  case 161:
-#line 1300 "../SqlParser.ypp" /* yacc.c:1661  */
-=======
-#line 4284 "SqlParser_gen.cpp" /* yacc.c:1646  */
-    break;
-
-  case 163:
-#line 1314 "../SqlParser.ypp" /* yacc.c:1646  */
-    {
-    (yyval.predicate_) = (yyvsp[0].predicate_);
-  }
-#line 4292 "SqlParser_gen.cpp" /* yacc.c:1646  */
+#line 4314 "SqlParser_gen.cpp" /* yacc.c:1661  */
     break;
 
   case 164:
-#line 1319 "../SqlParser.ypp" /* yacc.c:1646  */
->>>>>>> 138f07cc
+#line 1320 "../SqlParser.ypp" /* yacc.c:1661  */
     {
     if ((yyvsp[-2].predicate_)->getParsePredicateType() == quickstep::ParsePredicate::kConjunction) {
       (yyval.predicate_) = (yyvsp[-2].predicate_);
@@ -6542,475 +4324,239 @@
     }
     static_cast<quickstep::ParsePredicateConjunction *>((yyval.predicate_))->addPredicate((yyvsp[0].predicate_));
   }
-<<<<<<< HEAD
-#line 4279 "SqlParser_gen.cpp" /* yacc.c:1661  */
-    break;
-
-  case 162:
-#line 1309 "../SqlParser.ypp" /* yacc.c:1661  */
+#line 4328 "SqlParser_gen.cpp" /* yacc.c:1661  */
+    break;
+
+  case 165:
+#line 1329 "../SqlParser.ypp" /* yacc.c:1661  */
     {
     (yyval.predicate_) = (yyvsp[0].predicate_);
   }
-#line 4287 "SqlParser_gen.cpp" /* yacc.c:1661  */
-    break;
-
-  case 163:
-#line 1314 "../SqlParser.ypp" /* yacc.c:1661  */
+#line 4336 "SqlParser_gen.cpp" /* yacc.c:1661  */
+    break;
+
+  case 166:
+#line 1334 "../SqlParser.ypp" /* yacc.c:1661  */
     {
     (yyval.predicate_) = new quickstep::ParsePredicateNegation((yylsp[-1]).first_line, (yylsp[-1]).first_column, (yyvsp[0].predicate_));
   }
-#line 4295 "SqlParser_gen.cpp" /* yacc.c:1661  */
-    break;
-
-  case 164:
-#line 1317 "../SqlParser.ypp" /* yacc.c:1661  */
+#line 4344 "SqlParser_gen.cpp" /* yacc.c:1661  */
+    break;
+
+  case 167:
+#line 1337 "../SqlParser.ypp" /* yacc.c:1661  */
     {
     (yyval.predicate_) = (yyvsp[0].predicate_);
   }
-#line 4303 "SqlParser_gen.cpp" /* yacc.c:1661  */
-    break;
-
-  case 165:
-#line 1322 "../SqlParser.ypp" /* yacc.c:1661  */
+#line 4352 "SqlParser_gen.cpp" /* yacc.c:1661  */
+    break;
+
+  case 168:
+#line 1342 "../SqlParser.ypp" /* yacc.c:1661  */
     {
     (yyval.predicate_) = new quickstep::ParsePredicateBetween((yylsp[-3]).first_line, (yylsp[-3]).first_column, (yyvsp[-4].expression_), (yyvsp[-2].expression_), (yyvsp[0].expression_));
   }
-#line 4311 "SqlParser_gen.cpp" /* yacc.c:1661  */
-    break;
-
-  case 166:
-#line 1325 "../SqlParser.ypp" /* yacc.c:1661  */
-=======
-#line 4306 "SqlParser_gen.cpp" /* yacc.c:1646  */
-    break;
-
-  case 165:
-#line 1328 "../SqlParser.ypp" /* yacc.c:1646  */
-    {
-    (yyval.predicate_) = (yyvsp[0].predicate_);
-  }
-#line 4314 "SqlParser_gen.cpp" /* yacc.c:1646  */
-    break;
-
-  case 166:
-#line 1333 "../SqlParser.ypp" /* yacc.c:1646  */
-    {
-    (yyval.predicate_) = new quickstep::ParsePredicateNegation((yylsp[-1]).first_line, (yylsp[-1]).first_column, (yyvsp[0].predicate_));
-  }
-#line 4322 "SqlParser_gen.cpp" /* yacc.c:1646  */
-    break;
-
-  case 167:
-#line 1336 "../SqlParser.ypp" /* yacc.c:1646  */
-    {
-    (yyval.predicate_) = (yyvsp[0].predicate_);
-  }
-#line 4330 "SqlParser_gen.cpp" /* yacc.c:1646  */
-    break;
-
-  case 168:
-#line 1341 "../SqlParser.ypp" /* yacc.c:1646  */
-    {
-    (yyval.predicate_) = new quickstep::ParsePredicateBetween((yylsp[-3]).first_line, (yylsp[-3]).first_column, (yyvsp[-4].expression_), (yyvsp[-2].expression_), (yyvsp[0].expression_));
-  }
-#line 4338 "SqlParser_gen.cpp" /* yacc.c:1646  */
+#line 4360 "SqlParser_gen.cpp" /* yacc.c:1661  */
     break;
 
   case 169:
-#line 1344 "../SqlParser.ypp" /* yacc.c:1646  */
->>>>>>> 138f07cc
+#line 1345 "../SqlParser.ypp" /* yacc.c:1661  */
     {
     (yyval.predicate_) = new quickstep::ParsePredicateNegation(
         (yylsp[-4]).first_line, (yylsp[-4]).first_column,
         new quickstep::ParsePredicateBetween((yylsp[-3]).first_line, (yylsp[-3]).first_column, (yyvsp[-5].expression_), (yyvsp[-2].expression_), (yyvsp[0].expression_)));
   }
-<<<<<<< HEAD
-#line 4321 "SqlParser_gen.cpp" /* yacc.c:1661  */
-    break;
-
-  case 167:
-#line 1330 "../SqlParser.ypp" /* yacc.c:1661  */
-=======
-#line 4348 "SqlParser_gen.cpp" /* yacc.c:1646  */
+#line 4370 "SqlParser_gen.cpp" /* yacc.c:1661  */
     break;
 
   case 170:
-#line 1349 "../SqlParser.ypp" /* yacc.c:1646  */
->>>>>>> 138f07cc
+#line 1350 "../SqlParser.ypp" /* yacc.c:1661  */
     {
     delete (yyvsp[-3].attribute_);
     (yyval.predicate_) = nullptr;
     NotSupported(&(yylsp[-2]), yyscanner, "NULL comparison predicates");
     YYERROR;
   }
-<<<<<<< HEAD
-#line 4332 "SqlParser_gen.cpp" /* yacc.c:1661  */
-    break;
-
-  case 168:
-#line 1336 "../SqlParser.ypp" /* yacc.c:1661  */
-=======
-#line 4359 "SqlParser_gen.cpp" /* yacc.c:1646  */
+#line 4381 "SqlParser_gen.cpp" /* yacc.c:1661  */
     break;
 
   case 171:
-#line 1355 "../SqlParser.ypp" /* yacc.c:1646  */
->>>>>>> 138f07cc
+#line 1356 "../SqlParser.ypp" /* yacc.c:1661  */
     {
     delete (yyvsp[-2].attribute_);
     (yyval.predicate_) = nullptr;
     NotSupported(&(yylsp[-1]), yyscanner, "NULL comparison predicates");
     YYERROR;
   }
-<<<<<<< HEAD
-#line 4343 "SqlParser_gen.cpp" /* yacc.c:1661  */
-    break;
-
-  case 169:
-#line 1342 "../SqlParser.ypp" /* yacc.c:1661  */
+#line 4392 "SqlParser_gen.cpp" /* yacc.c:1661  */
+    break;
+
+  case 172:
+#line 1362 "../SqlParser.ypp" /* yacc.c:1661  */
     {
     (yyval.predicate_) = new quickstep::ParsePredicateComparison((yylsp[-1]).first_line, (yylsp[-1]).first_column, *(yyvsp[-1].comparison_), (yyvsp[-2].expression_), (yyvsp[0].expression_));
   }
-#line 4351 "SqlParser_gen.cpp" /* yacc.c:1661  */
-    break;
-
-  case 170:
-#line 1345 "../SqlParser.ypp" /* yacc.c:1661  */
+#line 4400 "SqlParser_gen.cpp" /* yacc.c:1661  */
+    break;
+
+  case 173:
+#line 1365 "../SqlParser.ypp" /* yacc.c:1661  */
     {
     (yyval.predicate_) = (yyvsp[-1].predicate_);
   }
-#line 4359 "SqlParser_gen.cpp" /* yacc.c:1661  */
-    break;
-
-  case 171:
-#line 1351 "../SqlParser.ypp" /* yacc.c:1661  */
+#line 4408 "SqlParser_gen.cpp" /* yacc.c:1661  */
+    break;
+
+  case 174:
+#line 1371 "../SqlParser.ypp" /* yacc.c:1661  */
     {
     (yyval.expression_) = new quickstep::ParseBinaryExpression((yylsp[-1]).first_line, (yylsp[-1]).first_column, *(yyvsp[-1].binary_operation_), (yyvsp[-2].expression_), (yyvsp[0].expression_));
   }
-#line 4367 "SqlParser_gen.cpp" /* yacc.c:1661  */
-    break;
-
-  case 172:
-#line 1354 "../SqlParser.ypp" /* yacc.c:1661  */
+#line 4416 "SqlParser_gen.cpp" /* yacc.c:1661  */
+    break;
+
+  case 175:
+#line 1374 "../SqlParser.ypp" /* yacc.c:1661  */
     {
     (yyval.expression_) = (yyvsp[0].expression_);
   }
-#line 4375 "SqlParser_gen.cpp" /* yacc.c:1661  */
-    break;
-
-  case 173:
-#line 1359 "../SqlParser.ypp" /* yacc.c:1661  */
+#line 4424 "SqlParser_gen.cpp" /* yacc.c:1661  */
+    break;
+
+  case 176:
+#line 1379 "../SqlParser.ypp" /* yacc.c:1661  */
     {
     (yyval.expression_) = new quickstep::ParseBinaryExpression((yylsp[-1]).first_line, (yylsp[-1]).first_column, *(yyvsp[-1].binary_operation_), (yyvsp[-2].expression_), (yyvsp[0].expression_));
   }
-#line 4383 "SqlParser_gen.cpp" /* yacc.c:1661  */
-    break;
-
-  case 174:
-#line 1362 "../SqlParser.ypp" /* yacc.c:1661  */
+#line 4432 "SqlParser_gen.cpp" /* yacc.c:1661  */
+    break;
+
+  case 177:
+#line 1382 "../SqlParser.ypp" /* yacc.c:1661  */
     {
     (yyval.expression_) = (yyvsp[0].expression_);
   }
-#line 4391 "SqlParser_gen.cpp" /* yacc.c:1661  */
-    break;
-
-  case 175:
-#line 1367 "../SqlParser.ypp" /* yacc.c:1661  */
+#line 4440 "SqlParser_gen.cpp" /* yacc.c:1661  */
+    break;
+
+  case 178:
+#line 1387 "../SqlParser.ypp" /* yacc.c:1661  */
     {
     (yyval.expression_) = new quickstep::ParseUnaryExpression((yylsp[-1]).first_line, (yylsp[-1]).first_column, *(yyvsp[-1].unary_operation_), (yyvsp[0].expression_));
   }
-#line 4399 "SqlParser_gen.cpp" /* yacc.c:1661  */
-    break;
-
-  case 176:
-#line 1370 "../SqlParser.ypp" /* yacc.c:1661  */
+#line 4448 "SqlParser_gen.cpp" /* yacc.c:1661  */
+    break;
+
+  case 179:
+#line 1390 "../SqlParser.ypp" /* yacc.c:1661  */
     {
     (yyval.expression_) = (yyvsp[0].expression_);
   }
-#line 4407 "SqlParser_gen.cpp" /* yacc.c:1661  */
-    break;
-
-  case 177:
-#line 1375 "../SqlParser.ypp" /* yacc.c:1661  */
+#line 4456 "SqlParser_gen.cpp" /* yacc.c:1661  */
+    break;
+
+  case 180:
+#line 1395 "../SqlParser.ypp" /* yacc.c:1661  */
     {
     (yyval.expression_) = (yyvsp[0].attribute_);
   }
-#line 4415 "SqlParser_gen.cpp" /* yacc.c:1661  */
-    break;
-
-  case 178:
-#line 1378 "../SqlParser.ypp" /* yacc.c:1661  */
+#line 4464 "SqlParser_gen.cpp" /* yacc.c:1661  */
+    break;
+
+  case 181:
+#line 1398 "../SqlParser.ypp" /* yacc.c:1661  */
     {
     (yyval.expression_) = new quickstep::ParseScalarLiteral((yyvsp[0].literal_value_));
   }
-#line 4423 "SqlParser_gen.cpp" /* yacc.c:1661  */
-    break;
-
-  case 179:
-#line 1381 "../SqlParser.ypp" /* yacc.c:1661  */
+#line 4472 "SqlParser_gen.cpp" /* yacc.c:1661  */
+    break;
+
+  case 182:
+#line 1401 "../SqlParser.ypp" /* yacc.c:1661  */
     {
     (yyval.expression_) = (yyvsp[0].function_call_);
   }
-#line 4431 "SqlParser_gen.cpp" /* yacc.c:1661  */
-    break;
-
-  case 180:
-#line 1384 "../SqlParser.ypp" /* yacc.c:1661  */
+#line 4480 "SqlParser_gen.cpp" /* yacc.c:1661  */
+    break;
+
+  case 183:
+#line 1404 "../SqlParser.ypp" /* yacc.c:1661  */
     {
     (yyval.expression_) = (yyvsp[-1].expression_);
   }
-#line 4439 "SqlParser_gen.cpp" /* yacc.c:1661  */
-    break;
-
-  case 181:
-#line 1389 "../SqlParser.ypp" /* yacc.c:1661  */
-=======
-#line 4370 "SqlParser_gen.cpp" /* yacc.c:1646  */
-    break;
-
-  case 172:
-#line 1361 "../SqlParser.ypp" /* yacc.c:1646  */
-    {
-    delete (yyvsp[-2].expression_);
-    delete (yyvsp[0].string_value_);
-    (yyval.predicate_) = nullptr;
-    NotSupported(&(yylsp[-1]), yyscanner, "LIKE predicates");
-    YYERROR;
-  }
-#line 4382 "SqlParser_gen.cpp" /* yacc.c:1646  */
-    break;
-
-  case 173:
-#line 1368 "../SqlParser.ypp" /* yacc.c:1646  */
-    {
-    (yyval.predicate_) = new quickstep::ParsePredicateComparison((yylsp[-1]).first_line, (yylsp[-1]).first_column, *(yyvsp[-1].comparison_), (yyvsp[-2].expression_), (yyvsp[0].expression_));
-  }
-#line 4390 "SqlParser_gen.cpp" /* yacc.c:1646  */
-    break;
-
-  case 174:
-#line 1371 "../SqlParser.ypp" /* yacc.c:1646  */
-    {
-    (yyval.predicate_) = (yyvsp[-1].predicate_);
-  }
-#line 4398 "SqlParser_gen.cpp" /* yacc.c:1646  */
-    break;
-
-  case 175:
-#line 1378 "../SqlParser.ypp" /* yacc.c:1646  */
-    {
-    (yyval.expression_) = new quickstep::ParseBinaryExpression((yylsp[-1]).first_line, (yylsp[-1]).first_column, *(yyvsp[-1].binary_operation_), (yyvsp[-2].expression_), (yyvsp[0].expression_));
-  }
-#line 4406 "SqlParser_gen.cpp" /* yacc.c:1646  */
-    break;
-
-  case 176:
-#line 1381 "../SqlParser.ypp" /* yacc.c:1646  */
-    {
-    (yyval.expression_) = (yyvsp[0].expression_);
-  }
-#line 4414 "SqlParser_gen.cpp" /* yacc.c:1646  */
-    break;
-
-  case 177:
-#line 1386 "../SqlParser.ypp" /* yacc.c:1646  */
-    {
-    (yyval.expression_) = new quickstep::ParseBinaryExpression((yylsp[-1]).first_line, (yylsp[-1]).first_column, *(yyvsp[-1].binary_operation_), (yyvsp[-2].expression_), (yyvsp[0].expression_));
-  }
-#line 4422 "SqlParser_gen.cpp" /* yacc.c:1646  */
-    break;
-
-  case 178:
-#line 1389 "../SqlParser.ypp" /* yacc.c:1646  */
-    {
-    (yyval.expression_) = (yyvsp[0].expression_);
-  }
-#line 4430 "SqlParser_gen.cpp" /* yacc.c:1646  */
-    break;
-
-  case 179:
-#line 1394 "../SqlParser.ypp" /* yacc.c:1646  */
-    {
-    (yyval.expression_) = new quickstep::ParseUnaryExpression((yylsp[-1]).first_line, (yylsp[-1]).first_column, *(yyvsp[-1].unary_operation_), (yyvsp[0].expression_));
-  }
-#line 4438 "SqlParser_gen.cpp" /* yacc.c:1646  */
-    break;
-
-  case 180:
-#line 1397 "../SqlParser.ypp" /* yacc.c:1646  */
-    {
-    (yyval.expression_) = (yyvsp[0].expression_);
-  }
-#line 4446 "SqlParser_gen.cpp" /* yacc.c:1646  */
-    break;
-
-  case 181:
-#line 1402 "../SqlParser.ypp" /* yacc.c:1646  */
-    {
-    (yyval.expression_) = (yyvsp[0].attribute_);
-  }
-#line 4454 "SqlParser_gen.cpp" /* yacc.c:1646  */
-    break;
-
-  case 182:
-#line 1405 "../SqlParser.ypp" /* yacc.c:1646  */
-    {
-    (yyval.expression_) = new quickstep::ParseScalarLiteral((yyvsp[0].literal_value_));
-  }
-#line 4462 "SqlParser_gen.cpp" /* yacc.c:1646  */
-    break;
-
-  case 183:
-#line 1408 "../SqlParser.ypp" /* yacc.c:1646  */
-    {
-    (yyval.expression_) = (yyvsp[0].function_call_);
-  }
-#line 4470 "SqlParser_gen.cpp" /* yacc.c:1646  */
+#line 4488 "SqlParser_gen.cpp" /* yacc.c:1661  */
     break;
 
   case 184:
-#line 1411 "../SqlParser.ypp" /* yacc.c:1646  */
-    {
-    (yyval.expression_) = (yyvsp[-1].expression_);
-  }
-#line 4478 "SqlParser_gen.cpp" /* yacc.c:1646  */
-    break;
-
-  case 185:
-#line 1416 "../SqlParser.ypp" /* yacc.c:1646  */
->>>>>>> 138f07cc
+#line 1409 "../SqlParser.ypp" /* yacc.c:1661  */
     {
     (yyval.function_call_) = new quickstep::ParseFunctionCall(
         (yylsp[-2]).first_line, (yylsp[-2]).first_column, (yyvsp[-2].string_value_), new quickstep::PtrList<quickstep::ParseExpression>());
   }
-<<<<<<< HEAD
-#line 4448 "SqlParser_gen.cpp" /* yacc.c:1661  */
-    break;
-
-  case 182:
-#line 1393 "../SqlParser.ypp" /* yacc.c:1661  */
-=======
-#line 4487 "SqlParser_gen.cpp" /* yacc.c:1646  */
-    break;
-
-  case 186:
-#line 1420 "../SqlParser.ypp" /* yacc.c:1646  */
->>>>>>> 138f07cc
+#line 4497 "SqlParser_gen.cpp" /* yacc.c:1661  */
+    break;
+
+  case 185:
+#line 1413 "../SqlParser.ypp" /* yacc.c:1661  */
     {
     (yyval.function_call_) = new quickstep::ParseFunctionCall(
         (yylsp[-3]).first_line, (yylsp[-3]).first_column, (yyvsp[-3].string_value_), new quickstep::ParseStar((yylsp[-1]).first_line, (yylsp[-1]).first_column));
   }
-<<<<<<< HEAD
-#line 4457 "SqlParser_gen.cpp" /* yacc.c:1661  */
-    break;
-
-  case 183:
-#line 1397 "../SqlParser.ypp" /* yacc.c:1661  */
+#line 4506 "SqlParser_gen.cpp" /* yacc.c:1661  */
+    break;
+
+  case 186:
+#line 1417 "../SqlParser.ypp" /* yacc.c:1661  */
     {
     (yyval.function_call_) = new quickstep::ParseFunctionCall((yylsp[-3]).first_line, (yylsp[-3]).first_column, (yyvsp[-3].string_value_), (yyvsp[-1].expression_list_));
   }
-#line 4465 "SqlParser_gen.cpp" /* yacc.c:1661  */
-    break;
-
-  case 184:
-#line 1402 "../SqlParser.ypp" /* yacc.c:1661  */
-=======
-#line 4496 "SqlParser_gen.cpp" /* yacc.c:1646  */
+#line 4514 "SqlParser_gen.cpp" /* yacc.c:1661  */
     break;
 
   case 187:
-#line 1424 "../SqlParser.ypp" /* yacc.c:1646  */
-    {
-    (yyval.function_call_) = new quickstep::ParseFunctionCall((yylsp[-3]).first_line, (yylsp[-3]).first_column, (yyvsp[-3].string_value_), (yyvsp[-1].expression_list_));
-  }
-#line 4504 "SqlParser_gen.cpp" /* yacc.c:1646  */
-    break;
-
-  case 188:
-#line 1429 "../SqlParser.ypp" /* yacc.c:1646  */
->>>>>>> 138f07cc
+#line 1422 "../SqlParser.ypp" /* yacc.c:1661  */
     {
     (yyval.expression_list_) = new quickstep::PtrList<quickstep::ParseExpression>();
     (yyval.expression_list_)->push_back((yyvsp[0].expression_));
   }
-<<<<<<< HEAD
-#line 4474 "SqlParser_gen.cpp" /* yacc.c:1661  */
-    break;
-
-  case 185:
-#line 1406 "../SqlParser.ypp" /* yacc.c:1661  */
-=======
-#line 4513 "SqlParser_gen.cpp" /* yacc.c:1646  */
-    break;
-
-  case 189:
-#line 1433 "../SqlParser.ypp" /* yacc.c:1646  */
->>>>>>> 138f07cc
+#line 4523 "SqlParser_gen.cpp" /* yacc.c:1661  */
+    break;
+
+  case 188:
+#line 1426 "../SqlParser.ypp" /* yacc.c:1661  */
     {
     (yyval.expression_list_) = (yyvsp[-2].expression_list_);
     (yyval.expression_list_)->push_back((yyvsp[0].expression_));
   }
-<<<<<<< HEAD
-#line 4483 "SqlParser_gen.cpp" /* yacc.c:1661  */
-    break;
-
-  case 186:
-#line 1412 "../SqlParser.ypp" /* yacc.c:1661  */
+#line 4532 "SqlParser_gen.cpp" /* yacc.c:1661  */
+    break;
+
+  case 189:
+#line 1432 "../SqlParser.ypp" /* yacc.c:1661  */
     {
     (yyval.literal_value_) = new quickstep::NullParseLiteralValue((yylsp[0]).first_line, (yylsp[0]).first_column);
   }
-#line 4491 "SqlParser_gen.cpp" /* yacc.c:1661  */
-    break;
-
-  case 187:
-#line 1415 "../SqlParser.ypp" /* yacc.c:1661  */
+#line 4540 "SqlParser_gen.cpp" /* yacc.c:1661  */
+    break;
+
+  case 190:
+#line 1435 "../SqlParser.ypp" /* yacc.c:1661  */
     {
     (yyval.literal_value_) = (yyvsp[0].numeric_literal_value_);
   }
-#line 4499 "SqlParser_gen.cpp" /* yacc.c:1661  */
-    break;
-
-  case 188:
-#line 1418 "../SqlParser.ypp" /* yacc.c:1661  */
+#line 4548 "SqlParser_gen.cpp" /* yacc.c:1661  */
+    break;
+
+  case 191:
+#line 1438 "../SqlParser.ypp" /* yacc.c:1661  */
     {
     (yyval.literal_value_) = (yyvsp[0].numeric_literal_value_);
   }
-#line 4507 "SqlParser_gen.cpp" /* yacc.c:1661  */
-    break;
-
-  case 189:
-#line 1421 "../SqlParser.ypp" /* yacc.c:1661  */
-=======
-#line 4522 "SqlParser_gen.cpp" /* yacc.c:1646  */
-    break;
-
-  case 190:
-#line 1439 "../SqlParser.ypp" /* yacc.c:1646  */
-    {
-    (yyval.literal_value_) = new quickstep::NullParseLiteralValue((yylsp[0]).first_line, (yylsp[0]).first_column);
-  }
-#line 4530 "SqlParser_gen.cpp" /* yacc.c:1646  */
-    break;
-
-  case 191:
-#line 1442 "../SqlParser.ypp" /* yacc.c:1646  */
-    {
-    (yyval.literal_value_) = (yyvsp[0].numeric_literal_value_);
-  }
-#line 4538 "SqlParser_gen.cpp" /* yacc.c:1646  */
+#line 4556 "SqlParser_gen.cpp" /* yacc.c:1661  */
     break;
 
   case 192:
-#line 1445 "../SqlParser.ypp" /* yacc.c:1646  */
-    {
-    (yyval.literal_value_) = (yyvsp[0].numeric_literal_value_);
-  }
-#line 4546 "SqlParser_gen.cpp" /* yacc.c:1646  */
-    break;
-
-  case 193:
-#line 1448 "../SqlParser.ypp" /* yacc.c:1646  */
->>>>>>> 138f07cc
+#line 1441 "../SqlParser.ypp" /* yacc.c:1661  */
     {
     /**
      * NOTE(chasseur): This case exhibits a shift/reduce conflict with the
@@ -7023,36 +4569,20 @@
     (yyvsp[0].numeric_literal_value_)->prependMinus();
     (yyval.literal_value_) = (yyvsp[0].numeric_literal_value_);
   }
-<<<<<<< HEAD
-#line 4524 "SqlParser_gen.cpp" /* yacc.c:1661  */
-    break;
-
-  case 190:
-#line 1433 "../SqlParser.ypp" /* yacc.c:1661  */
-=======
-#line 4563 "SqlParser_gen.cpp" /* yacc.c:1646  */
-    break;
-
-  case 194:
-#line 1460 "../SqlParser.ypp" /* yacc.c:1646  */
->>>>>>> 138f07cc
+#line 4573 "SqlParser_gen.cpp" /* yacc.c:1661  */
+    break;
+
+  case 193:
+#line 1453 "../SqlParser.ypp" /* yacc.c:1661  */
     {
     (yyval.literal_value_) = new quickstep::StringParseLiteralValue((yyvsp[0].string_value_),
                                                 nullptr);  // No explicit type.
   }
-<<<<<<< HEAD
-#line 4533 "SqlParser_gen.cpp" /* yacc.c:1661  */
-    break;
-
-  case 191:
-#line 1437 "../SqlParser.ypp" /* yacc.c:1661  */
-=======
-#line 4572 "SqlParser_gen.cpp" /* yacc.c:1646  */
-    break;
-
-  case 195:
-#line 1464 "../SqlParser.ypp" /* yacc.c:1646  */
->>>>>>> 138f07cc
+#line 4582 "SqlParser_gen.cpp" /* yacc.c:1661  */
+    break;
+
+  case 194:
+#line 1457 "../SqlParser.ypp" /* yacc.c:1661  */
     {
     /**
      * NOTE(chasseur): This case exhibits a shift/reduce conflict with the
@@ -7072,19 +4602,11 @@
       YYERROR;
     }
   }
-<<<<<<< HEAD
-#line 4557 "SqlParser_gen.cpp" /* yacc.c:1661  */
-    break;
-
-  case 192:
-#line 1456 "../SqlParser.ypp" /* yacc.c:1661  */
-=======
-#line 4596 "SqlParser_gen.cpp" /* yacc.c:1646  */
-    break;
-
-  case 196:
-#line 1483 "../SqlParser.ypp" /* yacc.c:1646  */
->>>>>>> 138f07cc
+#line 4606 "SqlParser_gen.cpp" /* yacc.c:1661  */
+    break;
+
+  case 195:
+#line 1476 "../SqlParser.ypp" /* yacc.c:1661  */
     {
     quickstep::StringParseLiteralValue *parse_value
         = new quickstep::StringParseLiteralValue((yyvsp[0].string_value_), &((yyvsp[-1].data_type_)->getType()));
@@ -7098,213 +4620,125 @@
       (yyval.literal_value_) = parse_value;
     }
   }
-<<<<<<< HEAD
-#line 4575 "SqlParser_gen.cpp" /* yacc.c:1661  */
-    break;
-
-  case 193:
-#line 1471 "../SqlParser.ypp" /* yacc.c:1661  */
-=======
-#line 4614 "SqlParser_gen.cpp" /* yacc.c:1646  */
-    break;
-
-  case 197:
-#line 1498 "../SqlParser.ypp" /* yacc.c:1646  */
->>>>>>> 138f07cc
+#line 4624 "SqlParser_gen.cpp" /* yacc.c:1661  */
+    break;
+
+  case 196:
+#line 1491 "../SqlParser.ypp" /* yacc.c:1661  */
     {
     (yyval.literal_value_list_) = new quickstep::PtrList<quickstep::ParseScalarLiteral>();
     (yyval.literal_value_list_)->push_back(new quickstep::ParseScalarLiteral((yyvsp[0].literal_value_)));
   }
-<<<<<<< HEAD
-#line 4584 "SqlParser_gen.cpp" /* yacc.c:1661  */
-    break;
-
-  case 194:
-#line 1475 "../SqlParser.ypp" /* yacc.c:1661  */
-=======
-#line 4623 "SqlParser_gen.cpp" /* yacc.c:1646  */
-    break;
-
-  case 198:
-#line 1502 "../SqlParser.ypp" /* yacc.c:1646  */
->>>>>>> 138f07cc
+#line 4633 "SqlParser_gen.cpp" /* yacc.c:1661  */
+    break;
+
+  case 197:
+#line 1495 "../SqlParser.ypp" /* yacc.c:1661  */
     {
     (yyval.literal_value_list_) = (yyvsp[-2].literal_value_list_);
     (yyval.literal_value_list_)->push_back(new quickstep::ParseScalarLiteral((yyvsp[0].literal_value_)));
   }
-<<<<<<< HEAD
-#line 4593 "SqlParser_gen.cpp" /* yacc.c:1661  */
-    break;
-
-  case 195:
-#line 1481 "../SqlParser.ypp" /* yacc.c:1661  */
+#line 4642 "SqlParser_gen.cpp" /* yacc.c:1661  */
+    break;
+
+  case 198:
+#line 1501 "../SqlParser.ypp" /* yacc.c:1661  */
     {
     (yyval.attribute_) = new quickstep::ParseAttribute((yylsp[0]).first_line, (yylsp[0]).first_column, (yyvsp[0].string_value_));
   }
-#line 4601 "SqlParser_gen.cpp" /* yacc.c:1661  */
-    break;
-
-  case 196:
-#line 1484 "../SqlParser.ypp" /* yacc.c:1661  */
+#line 4650 "SqlParser_gen.cpp" /* yacc.c:1661  */
+    break;
+
+  case 199:
+#line 1504 "../SqlParser.ypp" /* yacc.c:1661  */
     {
     (yyval.attribute_) = new quickstep::ParseAttribute((yylsp[-2]).first_line, (yylsp[-2]).first_column, (yyvsp[0].string_value_), (yyvsp[-2].string_value_));
   }
-#line 4609 "SqlParser_gen.cpp" /* yacc.c:1661  */
-    break;
-
-  case 197:
-#line 1490 "../SqlParser.ypp" /* yacc.c:1661  */
+#line 4658 "SqlParser_gen.cpp" /* yacc.c:1661  */
+    break;
+
+  case 200:
+#line 1510 "../SqlParser.ypp" /* yacc.c:1661  */
     {
     (yyval.comparison_) = &quickstep::ComparisonFactory::GetComparison(quickstep::ComparisonID::kEqual);
   }
-#line 4617 "SqlParser_gen.cpp" /* yacc.c:1661  */
-    break;
-
-  case 198:
-#line 1493 "../SqlParser.ypp" /* yacc.c:1661  */
+#line 4666 "SqlParser_gen.cpp" /* yacc.c:1661  */
+    break;
+
+  case 201:
+#line 1513 "../SqlParser.ypp" /* yacc.c:1661  */
     {
     (yyval.comparison_) = &quickstep::ComparisonFactory::GetComparison(quickstep::ComparisonID::kNotEqual);
   }
-#line 4625 "SqlParser_gen.cpp" /* yacc.c:1661  */
-    break;
-
-  case 199:
-#line 1496 "../SqlParser.ypp" /* yacc.c:1661  */
+#line 4674 "SqlParser_gen.cpp" /* yacc.c:1661  */
+    break;
+
+  case 202:
+#line 1516 "../SqlParser.ypp" /* yacc.c:1661  */
     {
     (yyval.comparison_) = &quickstep::ComparisonFactory::GetComparison(quickstep::ComparisonID::kLess);
   }
-#line 4633 "SqlParser_gen.cpp" /* yacc.c:1661  */
-    break;
-
-  case 200:
-#line 1499 "../SqlParser.ypp" /* yacc.c:1661  */
+#line 4682 "SqlParser_gen.cpp" /* yacc.c:1661  */
+    break;
+
+  case 203:
+#line 1519 "../SqlParser.ypp" /* yacc.c:1661  */
     {
     (yyval.comparison_) = &quickstep::ComparisonFactory::GetComparison(quickstep::ComparisonID::kLessOrEqual);
   }
-#line 4641 "SqlParser_gen.cpp" /* yacc.c:1661  */
-    break;
-
-  case 201:
-#line 1502 "../SqlParser.ypp" /* yacc.c:1661  */
+#line 4690 "SqlParser_gen.cpp" /* yacc.c:1661  */
+    break;
+
+  case 204:
+#line 1522 "../SqlParser.ypp" /* yacc.c:1661  */
     {
     (yyval.comparison_) = &quickstep::ComparisonFactory::GetComparison(quickstep::ComparisonID::kGreater);
   }
-#line 4649 "SqlParser_gen.cpp" /* yacc.c:1661  */
-    break;
-
-  case 202:
-#line 1505 "../SqlParser.ypp" /* yacc.c:1661  */
+#line 4698 "SqlParser_gen.cpp" /* yacc.c:1661  */
+    break;
+
+  case 205:
+#line 1525 "../SqlParser.ypp" /* yacc.c:1661  */
     {
     (yyval.comparison_) = &quickstep::ComparisonFactory::GetComparison(quickstep::ComparisonID::kGreaterOrEqual);
   }
-#line 4657 "SqlParser_gen.cpp" /* yacc.c:1661  */
-    break;
-
-  case 203:
-#line 1508 "../SqlParser.ypp" /* yacc.c:1661  */
+#line 4706 "SqlParser_gen.cpp" /* yacc.c:1661  */
+    break;
+
+  case 206:
+#line 1528 "../SqlParser.ypp" /* yacc.c:1661  */
     {
     (yyval.comparison_) =  &quickstep::ComparisonFactory::GetComparison(quickstep::ComparisonID::kLike);
   }
-#line 4665 "SqlParser_gen.cpp" /* yacc.c:1661  */
-    break;
-
-  case 204:
-#line 1511 "../SqlParser.ypp" /* yacc.c:1661  */
+#line 4714 "SqlParser_gen.cpp" /* yacc.c:1661  */
+    break;
+
+  case 207:
+#line 1531 "../SqlParser.ypp" /* yacc.c:1661  */
     {
     (yyval.comparison_) =  &quickstep::ComparisonFactory::GetComparison(quickstep::ComparisonID::kNotLike);
   }
-#line 4673 "SqlParser_gen.cpp" /* yacc.c:1661  */
-    break;
-
-  case 205:
-#line 1514 "../SqlParser.ypp" /* yacc.c:1661  */
+#line 4722 "SqlParser_gen.cpp" /* yacc.c:1661  */
+    break;
+
+  case 208:
+#line 1534 "../SqlParser.ypp" /* yacc.c:1661  */
     {
     (yyval.comparison_) =  &quickstep::ComparisonFactory::GetComparison(quickstep::ComparisonID::kRegexMatch);
   }
-#line 4681 "SqlParser_gen.cpp" /* yacc.c:1661  */
-    break;
-
-  case 206:
-#line 1517 "../SqlParser.ypp" /* yacc.c:1661  */
+#line 4730 "SqlParser_gen.cpp" /* yacc.c:1661  */
+    break;
+
+  case 209:
+#line 1537 "../SqlParser.ypp" /* yacc.c:1661  */
     {
     (yyval.comparison_) =  &quickstep::ComparisonFactory::GetComparison(quickstep::ComparisonID::kNotRegexMatch);
   }
-#line 4689 "SqlParser_gen.cpp" /* yacc.c:1661  */
-    break;
-
-  case 207:
-#line 1522 "../SqlParser.ypp" /* yacc.c:1661  */
-=======
-#line 4632 "SqlParser_gen.cpp" /* yacc.c:1646  */
-    break;
-
-  case 199:
-#line 1508 "../SqlParser.ypp" /* yacc.c:1646  */
-    {
-    (yyval.attribute_) = new quickstep::ParseAttribute((yylsp[0]).first_line, (yylsp[0]).first_column, (yyvsp[0].string_value_));
-  }
-#line 4640 "SqlParser_gen.cpp" /* yacc.c:1646  */
-    break;
-
-  case 200:
-#line 1511 "../SqlParser.ypp" /* yacc.c:1646  */
-    {
-    (yyval.attribute_) = new quickstep::ParseAttribute((yylsp[-2]).first_line, (yylsp[-2]).first_column, (yyvsp[0].string_value_), (yyvsp[-2].string_value_));
-  }
-#line 4648 "SqlParser_gen.cpp" /* yacc.c:1646  */
-    break;
-
-  case 201:
-#line 1517 "../SqlParser.ypp" /* yacc.c:1646  */
-    {
-    (yyval.comparison_) = &quickstep::ComparisonFactory::GetComparison(quickstep::ComparisonID::kEqual);
-  }
-#line 4656 "SqlParser_gen.cpp" /* yacc.c:1646  */
-    break;
-
-  case 202:
-#line 1520 "../SqlParser.ypp" /* yacc.c:1646  */
-    {
-    (yyval.comparison_) = &quickstep::ComparisonFactory::GetComparison(quickstep::ComparisonID::kNotEqual);
-  }
-#line 4664 "SqlParser_gen.cpp" /* yacc.c:1646  */
-    break;
-
-  case 203:
-#line 1523 "../SqlParser.ypp" /* yacc.c:1646  */
-    {
-    (yyval.comparison_) = &quickstep::ComparisonFactory::GetComparison(quickstep::ComparisonID::kLess);
-  }
-#line 4672 "SqlParser_gen.cpp" /* yacc.c:1646  */
-    break;
-
-  case 204:
-#line 1526 "../SqlParser.ypp" /* yacc.c:1646  */
-    {
-    (yyval.comparison_) = &quickstep::ComparisonFactory::GetComparison(quickstep::ComparisonID::kLessOrEqual);
-  }
-#line 4680 "SqlParser_gen.cpp" /* yacc.c:1646  */
-    break;
-
-  case 205:
-#line 1529 "../SqlParser.ypp" /* yacc.c:1646  */
-    {
-    (yyval.comparison_) = &quickstep::ComparisonFactory::GetComparison(quickstep::ComparisonID::kGreater);
-  }
-#line 4688 "SqlParser_gen.cpp" /* yacc.c:1646  */
-    break;
-
-  case 206:
-#line 1532 "../SqlParser.ypp" /* yacc.c:1646  */
-    {
-    (yyval.comparison_) = &quickstep::ComparisonFactory::GetComparison(quickstep::ComparisonID::kGreaterOrEqual);
-  }
-#line 4696 "SqlParser_gen.cpp" /* yacc.c:1646  */
-    break;
-
-  case 207:
-#line 1537 "../SqlParser.ypp" /* yacc.c:1646  */
->>>>>>> 138f07cc
+#line 4738 "SqlParser_gen.cpp" /* yacc.c:1661  */
+    break;
+
+  case 210:
+#line 1542 "../SqlParser.ypp" /* yacc.c:1661  */
     {
     /**
      * NOTE(chasseur): This case exhibits a shift/reduce conflict with the
@@ -7314,266 +4748,138 @@
      **/
     (yyval.unary_operation_) = &quickstep::UnaryOperationFactory::GetUnaryOperation(quickstep::UnaryOperationID::kNegate);
   }
-<<<<<<< HEAD
-#line 4703 "SqlParser_gen.cpp" /* yacc.c:1661  */
-    break;
-
-  case 208:
-#line 1533 "../SqlParser.ypp" /* yacc.c:1661  */
+#line 4752 "SqlParser_gen.cpp" /* yacc.c:1661  */
+    break;
+
+  case 211:
+#line 1553 "../SqlParser.ypp" /* yacc.c:1661  */
     {
     (yyval.binary_operation_) = &quickstep::BinaryOperationFactory::GetBinaryOperation(quickstep::BinaryOperationID::kAdd);
   }
-#line 4711 "SqlParser_gen.cpp" /* yacc.c:1661  */
-    break;
-
-  case 209:
-#line 1536 "../SqlParser.ypp" /* yacc.c:1661  */
+#line 4760 "SqlParser_gen.cpp" /* yacc.c:1661  */
+    break;
+
+  case 212:
+#line 1556 "../SqlParser.ypp" /* yacc.c:1661  */
     {
     (yyval.binary_operation_) = &quickstep::BinaryOperationFactory::GetBinaryOperation(quickstep::BinaryOperationID::kSubtract);
   }
-#line 4719 "SqlParser_gen.cpp" /* yacc.c:1661  */
-    break;
-
-  case 210:
-#line 1541 "../SqlParser.ypp" /* yacc.c:1661  */
+#line 4768 "SqlParser_gen.cpp" /* yacc.c:1661  */
+    break;
+
+  case 213:
+#line 1561 "../SqlParser.ypp" /* yacc.c:1661  */
     {
     (yyval.binary_operation_) = &quickstep::BinaryOperationFactory::GetBinaryOperation(quickstep::BinaryOperationID::kMultiply);
   }
-#line 4727 "SqlParser_gen.cpp" /* yacc.c:1661  */
-    break;
-
-  case 211:
-#line 1544 "../SqlParser.ypp" /* yacc.c:1661  */
+#line 4776 "SqlParser_gen.cpp" /* yacc.c:1661  */
+    break;
+
+  case 214:
+#line 1564 "../SqlParser.ypp" /* yacc.c:1661  */
     {
     (yyval.binary_operation_) = &quickstep::BinaryOperationFactory::GetBinaryOperation(quickstep::BinaryOperationID::kDivide);
   }
-#line 4735 "SqlParser_gen.cpp" /* yacc.c:1661  */
-    break;
-
-  case 212:
-#line 1550 "../SqlParser.ypp" /* yacc.c:1661  */
-=======
-#line 4710 "SqlParser_gen.cpp" /* yacc.c:1646  */
-    break;
-
-  case 208:
-#line 1548 "../SqlParser.ypp" /* yacc.c:1646  */
-    {
-    (yyval.binary_operation_) = &quickstep::BinaryOperationFactory::GetBinaryOperation(quickstep::BinaryOperationID::kAdd);
-  }
-#line 4718 "SqlParser_gen.cpp" /* yacc.c:1646  */
-    break;
-
-  case 209:
-#line 1551 "../SqlParser.ypp" /* yacc.c:1646  */
-    {
-    (yyval.binary_operation_) = &quickstep::BinaryOperationFactory::GetBinaryOperation(quickstep::BinaryOperationID::kSubtract);
-  }
-#line 4726 "SqlParser_gen.cpp" /* yacc.c:1646  */
-    break;
-
-  case 210:
-#line 1556 "../SqlParser.ypp" /* yacc.c:1646  */
-    {
-    (yyval.binary_operation_) = &quickstep::BinaryOperationFactory::GetBinaryOperation(quickstep::BinaryOperationID::kMultiply);
-  }
-#line 4734 "SqlParser_gen.cpp" /* yacc.c:1646  */
-    break;
-
-  case 211:
-#line 1559 "../SqlParser.ypp" /* yacc.c:1646  */
-    {
-    (yyval.binary_operation_) = &quickstep::BinaryOperationFactory::GetBinaryOperation(quickstep::BinaryOperationID::kDivide);
-  }
-#line 4742 "SqlParser_gen.cpp" /* yacc.c:1646  */
-    break;
-
-  case 212:
-#line 1565 "../SqlParser.ypp" /* yacc.c:1646  */
->>>>>>> 138f07cc
+#line 4784 "SqlParser_gen.cpp" /* yacc.c:1661  */
+    break;
+
+  case 215:
+#line 1570 "../SqlParser.ypp" /* yacc.c:1661  */
     {
     (yyval.string_list_) = new quickstep::PtrList<quickstep::ParseString>();
     (yyval.string_list_)->push_back((yyvsp[0].string_value_));
   }
-<<<<<<< HEAD
-#line 4744 "SqlParser_gen.cpp" /* yacc.c:1661  */
-    break;
-
-  case 213:
-#line 1554 "../SqlParser.ypp" /* yacc.c:1661  */
-=======
-#line 4751 "SqlParser_gen.cpp" /* yacc.c:1646  */
-    break;
-
-  case 213:
-#line 1569 "../SqlParser.ypp" /* yacc.c:1646  */
->>>>>>> 138f07cc
+#line 4793 "SqlParser_gen.cpp" /* yacc.c:1661  */
+    break;
+
+  case 216:
+#line 1574 "../SqlParser.ypp" /* yacc.c:1661  */
     {
     (yyval.string_list_) = (yyvsp[-2].string_list_);
     (yyval.string_list_)->push_back((yyvsp[0].string_value_));
   }
-<<<<<<< HEAD
-#line 4753 "SqlParser_gen.cpp" /* yacc.c:1661  */
-    break;
-
-  case 214:
-#line 1560 "../SqlParser.ypp" /* yacc.c:1661  */
+#line 4802 "SqlParser_gen.cpp" /* yacc.c:1661  */
+    break;
+
+  case 217:
+#line 1580 "../SqlParser.ypp" /* yacc.c:1661  */
     {
     (yyval.string_value_) = (yyvsp[0].string_value_);
   }
-#line 4761 "SqlParser_gen.cpp" /* yacc.c:1661  */
-    break;
-
-  case 215:
-#line 1563 "../SqlParser.ypp" /* yacc.c:1661  */
-=======
-#line 4760 "SqlParser_gen.cpp" /* yacc.c:1646  */
-    break;
-
-  case 214:
-#line 1575 "../SqlParser.ypp" /* yacc.c:1646  */
-    {
-    (yyval.string_value_) = (yyvsp[0].string_value_);
-  }
-#line 4768 "SqlParser_gen.cpp" /* yacc.c:1646  */
-    break;
-
-  case 215:
-#line 1578 "../SqlParser.ypp" /* yacc.c:1646  */
->>>>>>> 138f07cc
+#line 4810 "SqlParser_gen.cpp" /* yacc.c:1661  */
+    break;
+
+  case 218:
+#line 1583 "../SqlParser.ypp" /* yacc.c:1661  */
     {
     if ((yyvsp[0].string_value_)->value().empty()) {
       quickstep_yyerror(&(yylsp[0]), yyscanner, nullptr, "Zero-length identifier");
     }
     (yyval.string_value_) = (yyvsp[0].string_value_);
   }
-<<<<<<< HEAD
-#line 4772 "SqlParser_gen.cpp" /* yacc.c:1661  */
-    break;
-
-  case 216:
-#line 1571 "../SqlParser.ypp" /* yacc.c:1661  */
+#line 4821 "SqlParser_gen.cpp" /* yacc.c:1661  */
+    break;
+
+  case 219:
+#line 1591 "../SqlParser.ypp" /* yacc.c:1661  */
     {
     (yyval.boolean_value_) = true;
   }
-#line 4780 "SqlParser_gen.cpp" /* yacc.c:1661  */
-    break;
-
-  case 217:
-#line 1574 "../SqlParser.ypp" /* yacc.c:1661  */
+#line 4829 "SqlParser_gen.cpp" /* yacc.c:1661  */
+    break;
+
+  case 220:
+#line 1594 "../SqlParser.ypp" /* yacc.c:1661  */
     {
     (yyval.boolean_value_) = true;
   }
-#line 4788 "SqlParser_gen.cpp" /* yacc.c:1661  */
-    break;
-
-  case 218:
-#line 1577 "../SqlParser.ypp" /* yacc.c:1661  */
+#line 4837 "SqlParser_gen.cpp" /* yacc.c:1661  */
+    break;
+
+  case 221:
+#line 1597 "../SqlParser.ypp" /* yacc.c:1661  */
     {
     (yyval.boolean_value_) = false;
   }
-#line 4796 "SqlParser_gen.cpp" /* yacc.c:1661  */
-    break;
-
-  case 219:
-#line 1580 "../SqlParser.ypp" /* yacc.c:1661  */
+#line 4845 "SqlParser_gen.cpp" /* yacc.c:1661  */
+    break;
+
+  case 222:
+#line 1600 "../SqlParser.ypp" /* yacc.c:1661  */
     {
     (yyval.boolean_value_) = false;
   }
-#line 4804 "SqlParser_gen.cpp" /* yacc.c:1661  */
-    break;
-
-  case 220:
-#line 1586 "../SqlParser.ypp" /* yacc.c:1661  */
+#line 4853 "SqlParser_gen.cpp" /* yacc.c:1661  */
+    break;
+
+  case 223:
+#line 1606 "../SqlParser.ypp" /* yacc.c:1661  */
     {
     (yyval.command_) = new quickstep::ParseCommand((yylsp[-1]).first_line, (yylsp[-1]).first_column, (yyvsp[-1].string_value_), (yyvsp[0].command_argument_list_));
   }
-#line 4812 "SqlParser_gen.cpp" /* yacc.c:1661  */
-    break;
-
-  case 221:
-#line 1591 "../SqlParser.ypp" /* yacc.c:1661  */
-=======
-#line 4779 "SqlParser_gen.cpp" /* yacc.c:1646  */
-    break;
-
-  case 216:
-#line 1586 "../SqlParser.ypp" /* yacc.c:1646  */
-    {
-    (yyval.boolean_value_) = true;
-  }
-#line 4787 "SqlParser_gen.cpp" /* yacc.c:1646  */
-    break;
-
-  case 217:
-#line 1589 "../SqlParser.ypp" /* yacc.c:1646  */
-    {
-    (yyval.boolean_value_) = true;
-  }
-#line 4795 "SqlParser_gen.cpp" /* yacc.c:1646  */
-    break;
-
-  case 218:
-#line 1592 "../SqlParser.ypp" /* yacc.c:1646  */
-    {
-    (yyval.boolean_value_) = false;
-  }
-#line 4803 "SqlParser_gen.cpp" /* yacc.c:1646  */
-    break;
-
-  case 219:
-#line 1595 "../SqlParser.ypp" /* yacc.c:1646  */
-    {
-    (yyval.boolean_value_) = false;
-  }
-#line 4811 "SqlParser_gen.cpp" /* yacc.c:1646  */
-    break;
-
-  case 220:
-#line 1601 "../SqlParser.ypp" /* yacc.c:1646  */
-    {
-    (yyval.command_) = new quickstep::ParseCommand((yylsp[-1]).first_line, (yylsp[-1]).first_column, (yyvsp[-1].string_value_), (yyvsp[0].command_argument_list_));
-  }
-#line 4819 "SqlParser_gen.cpp" /* yacc.c:1646  */
-    break;
-
-  case 221:
-#line 1606 "../SqlParser.ypp" /* yacc.c:1646  */
->>>>>>> 138f07cc
+#line 4861 "SqlParser_gen.cpp" /* yacc.c:1661  */
+    break;
+
+  case 224:
+#line 1611 "../SqlParser.ypp" /* yacc.c:1661  */
     {
     quickstep::PtrVector<quickstep::ParseString> *argument_list = (yyvsp[-1].command_argument_list_);
     argument_list->push_back((yyvsp[0].string_value_));
     (yyval.command_argument_list_) = argument_list;
   }
-<<<<<<< HEAD
-#line 4822 "SqlParser_gen.cpp" /* yacc.c:1661  */
-    break;
-
-  case 222:
-#line 1596 "../SqlParser.ypp" /* yacc.c:1661  */
+#line 4871 "SqlParser_gen.cpp" /* yacc.c:1661  */
+    break;
+
+  case 225:
+#line 1616 "../SqlParser.ypp" /* yacc.c:1661  */
     { /* Epsilon, an empy match. */
     (yyval.command_argument_list_) = new quickstep::PtrVector<quickstep::ParseString>();
   }
-#line 4830 "SqlParser_gen.cpp" /* yacc.c:1661  */
-    break;
-
-
-#line 4834 "SqlParser_gen.cpp" /* yacc.c:1661  */
-=======
-#line 4829 "SqlParser_gen.cpp" /* yacc.c:1646  */
-    break;
-
-  case 222:
-#line 1611 "../SqlParser.ypp" /* yacc.c:1646  */
-    { /* Epsilon, an empy match. */
-    (yyval.command_argument_list_) = new quickstep::PtrVector<quickstep::ParseString>();
-  }
-#line 4837 "SqlParser_gen.cpp" /* yacc.c:1646  */
-    break;
-
-
-#line 4841 "SqlParser_gen.cpp" /* yacc.c:1646  */
->>>>>>> 138f07cc
+#line 4879 "SqlParser_gen.cpp" /* yacc.c:1661  */
+    break;
+
+
+#line 4883 "SqlParser_gen.cpp" /* yacc.c:1661  */
       default: break;
     }
   /* User semantic actions sometimes alter yychar, and that requires
@@ -7808,11 +5114,7 @@
 #endif
   return yyresult;
 }
-<<<<<<< HEAD
-#line 1600 "../SqlParser.ypp" /* yacc.c:1906  */
-=======
-#line 1615 "../SqlParser.ypp" /* yacc.c:1906  */
->>>>>>> 138f07cc
+#line 1620 "../SqlParser.ypp" /* yacc.c:1906  */
 
 
 void NotSupported(const YYLTYPE *location, yyscan_t yyscanner, const std::string &feature) {
