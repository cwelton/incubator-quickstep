/* A Bison parser, made by GNU Bison 3.0.2.  */

/* Bison interface for Yacc-like parsers in C

   Copyright (C) 1984, 1989-1990, 2000-2013 Free Software Foundation, Inc.

   This program is free software: you can redistribute it and/or modify
   it under the terms of the GNU General Public License as published by
   the Free Software Foundation, either version 3 of the License, or
   (at your option) any later version.

   This program is distributed in the hope that it will be useful,
   but WITHOUT ANY WARRANTY; without even the implied warranty of
   MERCHANTABILITY or FITNESS FOR A PARTICULAR PURPOSE.  See the
   GNU General Public License for more details.

   You should have received a copy of the GNU General Public License
   along with this program.  If not, see <http://www.gnu.org/licenses/>.  */

/* As a special exception, you may create a larger work that contains
   part or all of the Bison parser skeleton and distribute that work
   under terms of your choice, so long as that work isn't itself a
   parser generator using the skeleton or a modified version thereof
   as a parser skeleton.  Alternatively, if you modify or redistribute
   the parser skeleton itself, you may (at your option) remove this
   special exception, which will cause the skeleton and the resulting
   Bison output files to be licensed under the GNU General Public
   License without this special exception.

   This special exception was added by the Free Software Foundation in
   version 2.2 of Bison.  */

#ifndef YY_QUICKSTEP_YY_SQLPARSER_GEN_HPP_INCLUDED
# define YY_QUICKSTEP_YY_SQLPARSER_GEN_HPP_INCLUDED
/* Debug traces.  */
#ifndef YYDEBUG
# define YYDEBUG 0
#endif
#if YYDEBUG
extern int quickstep_yydebug;
#endif

/* Token type.  */
#ifndef YYTOKENTYPE
# define YYTOKENTYPE
  enum yytokentype
  {
    TOKEN_NAME = 258,
    TOKEN_STRING_SINGLE_QUOTED = 259,
    TOKEN_STRING_DOUBLE_QUOTED = 260,
    TOKEN_UNSIGNED_NUMVAL = 261,
    TOKEN_OR = 262,
    TOKEN_AND = 263,
    TOKEN_NOT = 264,
    TOKEN_EQ = 265,
    TOKEN_LT = 266,
    TOKEN_LEQ = 267,
    TOKEN_GT = 268,
    TOKEN_GEQ = 269,
    TOKEN_NEQ = 270,
    TOKEN_LIKE = 271,
    TOKEN_BETWEEN = 272,
    TOKEN_IS = 273,
    UNARY_PLUS = 274,
    UNARY_MINUS = 275,
    TOKEN_ADD = 276,
    TOKEN_ALL = 277,
    TOKEN_ALTER = 278,
    TOKEN_AS = 279,
    TOKEN_ASC = 280,
    TOKEN_BIGINT = 281,
    TOKEN_BIT = 282,
    TOKEN_BLOCKPROPERTIES = 283,
    TOKEN_BLOOM_FILTER = 284,
    TOKEN_CSB_TREE = 285,
    TOKEN_BY = 286,
    TOKEN_CHARACTER = 287,
    TOKEN_CHECK = 288,
    TOKEN_COLUMN = 289,
    TOKEN_CONSTRAINT = 290,
    TOKEN_COPY = 291,
    TOKEN_CREATE = 292,
    TOKEN_DATE = 293,
    TOKEN_DATETIME = 294,
    TOKEN_DECIMAL = 295,
    TOKEN_DEFAULT = 296,
    TOKEN_DELETE = 297,
    TOKEN_DELIMITER = 298,
    TOKEN_DESC = 299,
    TOKEN_DISTINCT = 300,
    TOKEN_DOUBLE = 301,
    TOKEN_DROP = 302,
    TOKEN_ESCAPE_STRINGS = 303,
    TOKEN_FALSE = 304,
    TOKEN_FIRST = 305,
    TOKEN_FLOAT = 306,
    TOKEN_FOREIGN = 307,
    TOKEN_FROM = 308,
    TOKEN_FULL = 309,
    TOKEN_GROUP = 310,
    TOKEN_HAVING = 311,
    TOKEN_INDEX = 312,
    TOKEN_INNER = 313,
    TOKEN_INSERT = 314,
    TOKEN_INTEGER = 315,
    TOKEN_INTERVAL = 316,
    TOKEN_INTO = 317,
    TOKEN_JOIN = 318,
    TOKEN_KEY = 319,
    TOKEN_LAST = 320,
    TOKEN_LEFT = 321,
    TOKEN_LIMIT = 322,
    TOKEN_LONG = 323,
    TOKEN_NULL = 324,
    TOKEN_NULLS = 325,
    TOKEN_OFF = 326,
    TOKEN_ON = 327,
    TOKEN_ORDER = 328,
    TOKEN_OUTER = 329,
    TOKEN_PRIMARY = 330,
    TOKEN_QUIT = 331,
    TOKEN_REAL = 332,
    TOKEN_REFERENCES = 333,
    TOKEN_RIGHT = 334,
    TOKEN_ROW_DELIMITER = 335,
    TOKEN_SELECT = 336,
    TOKEN_SET = 337,
    TOKEN_SMALLINT = 338,
    TOKEN_TABLE = 339,
    TOKEN_TIME = 340,
    TOKEN_TIMESTAMP = 341,
    TOKEN_TRUE = 342,
    TOKEN_UNIQUE = 343,
    TOKEN_UPDATE = 344,
    TOKEN_USING = 345,
    TOKEN_VALUES = 346,
    TOKEN_VARCHAR = 347,
    TOKEN_WHERE = 348,
    TOKEN_WITH = 349,
    TOKEN_YEARMONTH = 350,
    TOKEN_EOF = 351,
    TOKEN_LEX_ERROR = 352
  };
#endif

/* Value type.  */
#if ! defined YYSTYPE && ! defined YYSTYPE_IS_DECLARED
typedef union YYSTYPE YYSTYPE;
union YYSTYPE
{
<<<<<<< HEAD
#line 107 "../SqlParser.ypp" /* yacc.c:1909  */
=======
#line 107 "../SqlParser.ypp" /* yacc.c:1915  */
>>>>>>> d978d0e1

  quickstep::ParseString *string_value_;

  quickstep::PtrList<quickstep::ParseString> *string_list_;

  bool boolean_value_;

  quickstep::NumericParseLiteralValue *numeric_literal_value_;
  quickstep::ParseLiteralValue *literal_value_;
  quickstep::PtrList<quickstep::ParseScalarLiteral> *literal_value_list_;

  quickstep::ParseExpression *expression_;

  quickstep::ParseScalarLiteral *scalar_literal_;
  quickstep::ParseAttribute *attribute_;

  quickstep::ParsePredicate *predicate_;

  quickstep::ParseSubqueryExpression *subquery_expression_;

  quickstep::ParseSelectionClause *selection_;
  quickstep::ParseSelectionItem *selection_item_;
  quickstep::ParseSelectionList *selection_list_;

  quickstep::ParseTableReference *table_reference_;
  quickstep::PtrList<quickstep::ParseTableReference> *table_reference_list_;
  quickstep::ParseTableReferenceSignature *table_reference_signature_;

  quickstep::ParseDataType *data_type_;
  quickstep::ParseAttributeDefinition *attribute_definition_;
  quickstep::ParseColumnConstraint *column_constraint_;
  quickstep::PtrList<quickstep::ParseColumnConstraint> *column_constraint_list_;
  quickstep::PtrList<quickstep::ParseAttributeDefinition> *attribute_definition_list_;

  quickstep::ParseKeyValue *key_value_;
  quickstep::PtrList<quickstep::ParseKeyValue> *key_value_list_;
  quickstep::ParseKeyStringValue *key_string_value_;
  quickstep::ParseKeyStringList *key_string_list_;
  quickstep::ParseKeyIntegerValue *key_integer_value_;

  quickstep::ParseCopyFromParams *copy_from_params_;

  quickstep::ParseAssignment *assignment_;
  quickstep::PtrList<quickstep::ParseAssignment> *assignment_list_;

  quickstep::ParseStatement *statement_;
  quickstep::ParseStatementSelect *select_statement_;
  quickstep::ParseStatementUpdate *update_statement_;
  quickstep::ParseStatementInsert *insert_statement_;
  quickstep::ParseStatementDelete *delete_statement_;
  quickstep::ParseStatementCopyFrom *copy_from_statement_;
  quickstep::ParseStatementCreateTable *create_table_statement_;
  quickstep::ParseBlockProperties *block_properties_;
  quickstep::ParseStatementDropTable *drop_table_statement_;
  quickstep::ParseStatementQuit *quit_statement_;

  const quickstep::Comparison *comparison_;
  const quickstep::UnaryOperation *unary_operation_;
  const quickstep::BinaryOperation *binary_operation_;

  quickstep::ParseFunctionCall *function_call_;
  quickstep::PtrList<quickstep::ParseExpression> *expression_list_;

  quickstep::ParseSelect *select_query_;
  quickstep::ParseGroupBy *opt_group_by_clause_;
  quickstep::ParseHaving *opt_having_clause_;
  quickstep::ParseOrderBy *opt_order_by_clause_;
  bool *order_direction_;
  quickstep::ParseLimit *opt_limit_clause_;

  quickstep::PtrList<quickstep::ParseOrderByItem> *order_commalist_;
  quickstep::ParseOrderByItem *order_item_;

  quickstep::PtrVector<quickstep::ParseSubqueryTableReference> *with_list_;
  quickstep::ParseSubqueryTableReference *with_list_element_;

#line 229 "SqlParser_gen.hpp" /* yacc.c:1909  */
};
# define YYSTYPE_IS_TRIVIAL 1
# define YYSTYPE_IS_DECLARED 1
#endif

/* Location type.  */
#if ! defined YYLTYPE && ! defined YYLTYPE_IS_DECLARED
typedef struct YYLTYPE YYLTYPE;
struct YYLTYPE
{
  int first_line;
  int first_column;
  int last_line;
  int last_column;
};
# define YYLTYPE_IS_DECLARED 1
# define YYLTYPE_IS_TRIVIAL 1
#endif



int quickstep_yyparse (yyscan_t yyscanner, quickstep::ParseStatement **parsedStatement);

#endif /* !YY_QUICKSTEP_YY_SQLPARSER_GEN_HPP_INCLUDED  */<|MERGE_RESOLUTION|>--- conflicted
+++ resolved
@@ -1,8 +1,8 @@
-/* A Bison parser, made by GNU Bison 3.0.2.  */
+/* A Bison parser, made by GNU Bison 3.0.4.  */
 
 /* Bison interface for Yacc-like parsers in C
 
-   Copyright (C) 1984, 1989-1990, 2000-2013 Free Software Foundation, Inc.
+   Copyright (C) 1984, 1989-1990, 2000-2015 Free Software Foundation, Inc.
 
    This program is free software: you can redistribute it and/or modify
    it under the terms of the GNU General Public License as published by
@@ -70,89 +70,84 @@
     TOKEN_ASC = 280,
     TOKEN_BIGINT = 281,
     TOKEN_BIT = 282,
-    TOKEN_BLOCKPROPERTIES = 283,
-    TOKEN_BLOOM_FILTER = 284,
-    TOKEN_CSB_TREE = 285,
-    TOKEN_BY = 286,
-    TOKEN_CHARACTER = 287,
-    TOKEN_CHECK = 288,
-    TOKEN_COLUMN = 289,
-    TOKEN_CONSTRAINT = 290,
-    TOKEN_COPY = 291,
-    TOKEN_CREATE = 292,
-    TOKEN_DATE = 293,
-    TOKEN_DATETIME = 294,
-    TOKEN_DECIMAL = 295,
-    TOKEN_DEFAULT = 296,
-    TOKEN_DELETE = 297,
-    TOKEN_DELIMITER = 298,
-    TOKEN_DESC = 299,
-    TOKEN_DISTINCT = 300,
-    TOKEN_DOUBLE = 301,
-    TOKEN_DROP = 302,
-    TOKEN_ESCAPE_STRINGS = 303,
-    TOKEN_FALSE = 304,
-    TOKEN_FIRST = 305,
-    TOKEN_FLOAT = 306,
-    TOKEN_FOREIGN = 307,
-    TOKEN_FROM = 308,
-    TOKEN_FULL = 309,
-    TOKEN_GROUP = 310,
-    TOKEN_HAVING = 311,
-    TOKEN_INDEX = 312,
-    TOKEN_INNER = 313,
-    TOKEN_INSERT = 314,
-    TOKEN_INTEGER = 315,
-    TOKEN_INTERVAL = 316,
-    TOKEN_INTO = 317,
-    TOKEN_JOIN = 318,
-    TOKEN_KEY = 319,
-    TOKEN_LAST = 320,
-    TOKEN_LEFT = 321,
-    TOKEN_LIMIT = 322,
-    TOKEN_LONG = 323,
-    TOKEN_NULL = 324,
-    TOKEN_NULLS = 325,
-    TOKEN_OFF = 326,
-    TOKEN_ON = 327,
-    TOKEN_ORDER = 328,
-    TOKEN_OUTER = 329,
-    TOKEN_PRIMARY = 330,
-    TOKEN_QUIT = 331,
-    TOKEN_REAL = 332,
-    TOKEN_REFERENCES = 333,
-    TOKEN_RIGHT = 334,
-    TOKEN_ROW_DELIMITER = 335,
-    TOKEN_SELECT = 336,
-    TOKEN_SET = 337,
-    TOKEN_SMALLINT = 338,
-    TOKEN_TABLE = 339,
-    TOKEN_TIME = 340,
-    TOKEN_TIMESTAMP = 341,
-    TOKEN_TRUE = 342,
-    TOKEN_UNIQUE = 343,
-    TOKEN_UPDATE = 344,
-    TOKEN_USING = 345,
-    TOKEN_VALUES = 346,
-    TOKEN_VARCHAR = 347,
-    TOKEN_WHERE = 348,
-    TOKEN_WITH = 349,
-    TOKEN_YEARMONTH = 350,
-    TOKEN_EOF = 351,
-    TOKEN_LEX_ERROR = 352
+    TOKEN_BLOOM_FILTER = 283,
+    TOKEN_CSB_TREE = 284,
+    TOKEN_BY = 285,
+    TOKEN_CHARACTER = 286,
+    TOKEN_CHECK = 287,
+    TOKEN_COLUMN = 288,
+    TOKEN_CONSTRAINT = 289,
+    TOKEN_COPY = 290,
+    TOKEN_CREATE = 291,
+    TOKEN_DATE = 292,
+    TOKEN_DATETIME = 293,
+    TOKEN_DECIMAL = 294,
+    TOKEN_DEFAULT = 295,
+    TOKEN_DELETE = 296,
+    TOKEN_DELIMITER = 297,
+    TOKEN_DESC = 298,
+    TOKEN_DISTINCT = 299,
+    TOKEN_DOUBLE = 300,
+    TOKEN_DROP = 301,
+    TOKEN_ESCAPE_STRINGS = 302,
+    TOKEN_FALSE = 303,
+    TOKEN_FIRST = 304,
+    TOKEN_FLOAT = 305,
+    TOKEN_FOREIGN = 306,
+    TOKEN_FROM = 307,
+    TOKEN_FULL = 308,
+    TOKEN_GROUP = 309,
+    TOKEN_HAVING = 310,
+    TOKEN_INDEX = 311,
+    TOKEN_INNER = 312,
+    TOKEN_INSERT = 313,
+    TOKEN_INTEGER = 314,
+    TOKEN_INTERVAL = 315,
+    TOKEN_INTO = 316,
+    TOKEN_JOIN = 317,
+    TOKEN_KEY = 318,
+    TOKEN_LAST = 319,
+    TOKEN_LEFT = 320,
+    TOKEN_LIMIT = 321,
+    TOKEN_LONG = 322,
+    TOKEN_NULL = 323,
+    TOKEN_NULLS = 324,
+    TOKEN_OFF = 325,
+    TOKEN_ON = 326,
+    TOKEN_ORDER = 327,
+    TOKEN_OUTER = 328,
+    TOKEN_PRIMARY = 329,
+    TOKEN_QUIT = 330,
+    TOKEN_REAL = 331,
+    TOKEN_REFERENCES = 332,
+    TOKEN_RIGHT = 333,
+    TOKEN_ROW_DELIMITER = 334,
+    TOKEN_SELECT = 335,
+    TOKEN_SET = 336,
+    TOKEN_SMALLINT = 337,
+    TOKEN_TABLE = 338,
+    TOKEN_TIME = 339,
+    TOKEN_TIMESTAMP = 340,
+    TOKEN_TRUE = 341,
+    TOKEN_UNIQUE = 342,
+    TOKEN_UPDATE = 343,
+    TOKEN_USING = 344,
+    TOKEN_VALUES = 345,
+    TOKEN_VARCHAR = 346,
+    TOKEN_WHERE = 347,
+    TOKEN_WITH = 348,
+    TOKEN_YEARMONTH = 349,
+    TOKEN_EOF = 350,
+    TOKEN_LEX_ERROR = 351
   };
 #endif
 
 /* Value type.  */
 #if ! defined YYSTYPE && ! defined YYSTYPE_IS_DECLARED
-typedef union YYSTYPE YYSTYPE;
+
 union YYSTYPE
 {
-<<<<<<< HEAD
-#line 107 "../SqlParser.ypp" /* yacc.c:1909  */
-=======
 #line 107 "../SqlParser.ypp" /* yacc.c:1915  */
->>>>>>> d978d0e1
 
   quickstep::ParseString *string_value_;
 
@@ -191,7 +186,7 @@
   quickstep::PtrList<quickstep::ParseKeyValue> *key_value_list_;
   quickstep::ParseKeyStringValue *key_string_value_;
   quickstep::ParseKeyStringList *key_string_list_;
-  quickstep::ParseKeyIntegerValue *key_integer_value_;
+  quickstep::ParseKeyLiteralValue *key_literal_value_;
 
   quickstep::ParseCopyFromParams *copy_from_params_;
 
@@ -205,7 +200,6 @@
   quickstep::ParseStatementDelete *delete_statement_;
   quickstep::ParseStatementCopyFrom *copy_from_statement_;
   quickstep::ParseStatementCreateTable *create_table_statement_;
-  quickstep::ParseBlockProperties *block_properties_;
   quickstep::ParseStatementDropTable *drop_table_statement_;
   quickstep::ParseStatementQuit *quit_statement_;
 
@@ -229,8 +223,10 @@
   quickstep::PtrVector<quickstep::ParseSubqueryTableReference> *with_list_;
   quickstep::ParseSubqueryTableReference *with_list_element_;
 
-#line 229 "SqlParser_gen.hpp" /* yacc.c:1909  */
+#line 227 "SqlParser_gen.hpp" /* yacc.c:1915  */
 };
+
+typedef union YYSTYPE YYSTYPE;
 # define YYSTYPE_IS_TRIVIAL 1
 # define YYSTYPE_IS_DECLARED 1
 #endif
