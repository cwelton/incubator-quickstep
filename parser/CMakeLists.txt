#   Copyright 2011-2015 Quickstep Technologies LLC.
#   Copyright 2015 Pivotal Software, Inc.
#
#   Licensed under the Apache License, Version 2.0 (the "License");
#   you may not use this file except in compliance with the License.
#   You may obtain a copy of the License at
#
#       http://www.apache.org/licenses/LICENSE-2.0
#
#   Unless required by applicable law or agreed to in writing, software
#   distributed under the License is distributed on an "AS IS" BASIS,
#   WITHOUT WARRANTIES OR CONDITIONS OF ANY KIND, either express or implied.
#   See the License for the specific language governing permissions and
#   limitations under the License.

# Although flex option nounistd works fine for the generated cpp file, we need
# to make sure this is also set for the header.
set_property(
  DIRECTORY
  APPEND PROPERTY COMPILE_DEFINITIONS YY_NO_UNISTD_H
)

find_package(BISON)
if (BISON_FOUND)
  if (BISON_VERSION VERSION_GREATER 2.4 OR BISON_VERSION VERSION_EQUAL 2.4)
    set(RUN_BISON TRUE)
  else()
    set(RUN_BISON FALSE)
    message(WARNING "You are using a version of bison which is too old to build quickstep's "
                    "parser. A preprocessed copy of the parser sources will be used.")
  endif()
else()
  set(RUN_BISON FALSE)
  message(WARNING "Unable to find bison. A preprocessed copy of the parser sources will be used.")
endif()

find_package(FLEX)
if (FLEX_FOUND)
  # TODO(chasseur): This might not be the exact version to test for.
  if (FLEX_VERSION VERSION_GREATER 2.5.38)
    set(RUN_FLEX TRUE)
  else()
    set(RUN_FLEX FALSE)
    message(WARNING "You are using a version of flex which is too old to build quickstep's lexer. "
                    "A preprocessed copy of the lexer sources will be used.")
  endif()
else()
  set(RUN_FLEX FALSE)
  message(WARNING "Unable to find flex. A preprocessed copy of the lexer sources will be used.")
endif()


if (RUN_BISON)
  BISON_TARGET(SqlParser SqlParser.ypp ${CMAKE_CURRENT_BINARY_DIR}/SqlParser_gen.cpp)
else()
  file(COPY ${CMAKE_CURRENT_SOURCE_DIR}/preprocessed/SqlParser_gen.hpp DESTINATION ${CMAKE_CURRENT_BINARY_DIR})
  file(COPY ${CMAKE_CURRENT_SOURCE_DIR}/preprocessed/SqlParser_gen.cpp DESTINATION ${CMAKE_CURRENT_BINARY_DIR})
  set(BISON_SqlParser_OUTPUTS
      ${CMAKE_CURRENT_BINARY_DIR}/SqlParser_gen.cpp
      ${CMAKE_CURRENT_BINARY_DIR}/SqlParser_gen.hpp)
endif()

if (RUN_FLEX)
  FILE(TO_NATIVE_PATH "${CMAKE_CURRENT_BINARY_DIR}/SqlLexer_gen.hpp" LEXER_HEADER_FILE)
  FLEX_TARGET(SqlLexer SqlLexer.lpp ${CMAKE_CURRENT_BINARY_DIR}/SqlLexer_gen.cpp
              COMPILE_FLAGS "-i -I --header-file=${LEXER_HEADER_FILE}")
  if (RUN_BISON)
    ADD_FLEX_BISON_DEPENDENCY(SqlLexer SqlParser)
  endif()
else()
  file(COPY ${CMAKE_CURRENT_SOURCE_DIR}/preprocessed/SqlLexer_gen.hpp DESTINATION ${CMAKE_CURRENT_BINARY_DIR})
  file(COPY ${CMAKE_CURRENT_SOURCE_DIR}/preprocessed/SqlLexer_gen.cpp DESTINATION ${CMAKE_CURRENT_BINARY_DIR})
  set(FLEX_SqlLexer_OUTPUTS
      ${CMAKE_CURRENT_BINARY_DIR}/SqlLexer_gen.cpp
      ${CMAKE_CURRENT_BINARY_DIR}/SqlLexer_gen.hpp)
  if (RUN_BISON)
    set_source_files_properties(
        ${CMAKE_CURRENT_BINARY_DIR}/SqlLexer_gen.hpp
        ${CMAKE_CURRENT_BINARY_DIR}/SqlLexer_gen.cpp
        PROPERTIES OBJECT_DEPENDS ${BISON_SqlParser_OUTPUT_HEADER})
  endif()
endif()

# Declare micro-libs:
add_library(quickstep_parser_ParseAssignment ../empty_src.cpp ParseAssignment.hpp)
add_library(quickstep_parser_ParseAttributeDefinition ParseAttributeDefinition.cpp ParseAttributeDefinition.hpp)
add_library(quickstep_parser_ParseBasicExpressions ParseBasicExpressions.cpp ParseBasicExpressions.hpp)
add_library(quickstep_parser_ParseBlockProperties ParseBlockProperties.cpp ParseBlockProperties.hpp)
add_library(quickstep_parser_ParseExpression ../empty_src.cpp ParseExpression.hpp)
add_library(quickstep_parser_ParseGeneratorTableReference ParseGeneratorTableReference.cpp ParseGeneratorTableReference.hpp)
add_library(quickstep_parser_ParseGroupBy ParseGroupBy.cpp ParseGroupBy.hpp)
add_library(quickstep_parser_ParseHaving ParseHaving.cpp ParseHaving.hpp)
add_library(quickstep_parser_ParseLimit ParseLimit.cpp ParseLimit.hpp)
add_library(quickstep_parser_ParseLiteralValue ParseLiteralValue.cpp ParseLiteralValue.hpp)
add_library(quickstep_parser_ParseOrderBy ParseOrderBy.cpp ParseOrderBy.hpp)
add_library(quickstep_parser_ParsePredicate ParsePredicate.cpp ParsePredicate.hpp)
add_library(quickstep_parser_ParserUtil ParserUtil.cpp ParserUtil.hpp)
add_library(quickstep_parser_ParseSelect ../empty_src.cpp ParseSelect.hpp)
add_library(quickstep_parser_ParseSelectionClause ParseSelectionClause.cpp ParseSelectionClause.hpp)
add_library(quickstep_parser_ParseSimpleTableReference ParseSimpleTableReference.cpp ParseSimpleTableReference.hpp)
add_library(quickstep_parser_ParseStatement ../empty_src.cpp ParseStatement.hpp)
add_library(quickstep_parser_ParseString ParseString.cpp ParseString.hpp)
add_library(quickstep_parser_ParseKeyValue ../empty_src.cpp ParseKeyValue.hpp)
add_library(quickstep_parser_ParseSubqueryExpression ParseSubqueryExpression.cpp ParseSubqueryExpression.hpp)
add_library(quickstep_parser_ParseSubqueryTableReference ParseSubqueryTableReference.cpp ParseSubqueryTableReference.hpp)
add_library(quickstep_parser_ParseTableReference ParseTableReference.cpp ParseTableReference.hpp)
add_library(quickstep_parser_ParseTreeNode ../empty_src.cpp ParseTreeNode.hpp)
add_library(quickstep_parser_SqlParserWrapper SqlParserWrapper.cpp SqlParserWrapper.hpp)
add_library(quickstep_parser_SqlParser ${BISON_SqlParser_OUTPUTS})
add_library(quickstep_parser_SqlLexer ${FLEX_SqlLexer_OUTPUTS})

# Link dependencies:
target_link_libraries(quickstep_parser_ParseAssignment
                      quickstep_parser_ParseExpression
                      quickstep_parser_ParseString
                      quickstep_parser_ParseTreeNode
                      quickstep_utility_Macros)
target_link_libraries(quickstep_parser_ParseAttributeDefinition
                      quickstep_parser_ParseString
                      quickstep_parser_ParseTreeNode
                      quickstep_types_Type
                      quickstep_utility_Macros
                      quickstep_utility_PtrList)
target_link_libraries(quickstep_parser_ParseBasicExpressions
                      quickstep_parser_ParseExpression
                      quickstep_parser_ParseLiteralValue
                      quickstep_parser_ParseString
                      quickstep_parser_ParseTreeNode
                      quickstep_types_operations_binaryoperations_BinaryOperation
                      quickstep_types_operations_unaryoperations_UnaryOperation
                      quickstep_utility_Macros
                      quickstep_utility_PtrList)
target_link_libraries(quickstep_parser_ParseBlockProperties
                      glog
                      quickstep_parser_ParseKeyValue
                      quickstep_parser_ParseString
                      quickstep_parser_ParseTreeNode
                      quickstep_utility_Macros
                      quickstep_utility_PtrList
                      quickstep_utility_StringUtil)
target_link_libraries(quickstep_parser_ParseExpression
                      quickstep_parser_ParseTreeNode
                      quickstep_utility_Macros)
target_link_libraries(quickstep_parser_ParseGeneratorTableReference
                      quickstep_parser_ParseBasicExpressions
                      quickstep_parser_ParseString
                      quickstep_parser_ParseTableReference
                      quickstep_utility_Macros
                      quickstep_utility_PtrList)
target_link_libraries(quickstep_parser_ParseGroupBy
                      quickstep_parser_ParseExpression
                      quickstep_parser_ParseTreeNode
                      quickstep_utility_Macros
                      quickstep_utility_PtrList)
target_link_libraries(quickstep_parser_ParseHaving
                      quickstep_parser_ParsePredicate
                      quickstep_parser_ParseTreeNode
                      quickstep_utility_Macros)
target_link_libraries(quickstep_parser_ParseLimit
                      quickstep_parser_ParseLiteralValue
                      quickstep_parser_ParseTreeNode
                      quickstep_utility_Macros)
target_link_libraries(quickstep_parser_ParseLiteralValue
                      glog
                      quickstep_parser_ParseString
                      quickstep_parser_ParseTreeNode
                      quickstep_types_DatetimeIntervalType
                      quickstep_types_DoubleType
                      quickstep_types_IntType
                      quickstep_types_LongType
                      quickstep_types_NullType
                      quickstep_types_Type
                      quickstep_types_TypedValue
                      quickstep_types_VarCharType
                      quickstep_types_YearMonthIntervalType
                      quickstep_utility_Macros)
target_link_libraries(quickstep_parser_ParseOrderBy
                      quickstep_parser_ParseExpression
                      quickstep_parser_ParseTreeNode
                      quickstep_utility_Macros
                      quickstep_utility_PtrList)
target_link_libraries(quickstep_parser_ParsePredicate
                      quickstep_parser_ParseExpression
                      quickstep_parser_ParseTreeNode
                      quickstep_types_operations_comparisons_Comparison
                      quickstep_utility_Macros
                      quickstep_utility_PtrList)
target_link_libraries(quickstep_parser_ParseSelect
                      glog
                      quickstep_parser_ParseGroupBy
                      quickstep_parser_ParseHaving
                      quickstep_parser_ParseLimit
                      quickstep_parser_ParseOrderBy
                      quickstep_parser_ParsePredicate
                      quickstep_parser_ParseSelectionClause
                      quickstep_parser_ParseTableReference
                      quickstep_parser_ParseTreeNode
                      quickstep_utility_Macros
                      quickstep_utility_PtrList)
target_link_libraries(quickstep_parser_ParseSelectionClause
                      quickstep_parser_ParseExpression
                      quickstep_parser_ParseString
                      quickstep_parser_ParseTreeNode
                      quickstep_utility_Macros
                      quickstep_utility_PtrList)
target_link_libraries(quickstep_parser_ParseSimpleTableReference
                      quickstep_parser_ParseString
                      quickstep_parser_ParseTableReference
                      quickstep_utility_Macros)
target_link_libraries(quickstep_parser_ParseStatement
                      glog
                      quickstep_parser_ParseAssignment
                      quickstep_parser_ParseAttributeDefinition
                      quickstep_parser_ParseBasicExpressions
                      quickstep_parser_ParseBlockProperties
                      quickstep_parser_ParseKeyValue
                      quickstep_parser_ParsePredicate
                      quickstep_parser_ParseSelect
                      quickstep_parser_ParseString
                      quickstep_parser_ParseSubqueryTableReference
                      quickstep_parser_ParseTreeNode
                      quickstep_utility_Macros
                      quickstep_utility_PtrList
                      quickstep_utility_PtrVector)
target_link_libraries(quickstep_parser_ParseString
                      quickstep_parser_ParseTreeNode
                      quickstep_utility_Macros)
target_link_libraries(quickstep_parser_ParseKeyValue
                      quickstep_parser_ParseLiteralValue
                      quickstep_parser_ParseString
                      quickstep_parser_ParseTreeNode
                      quickstep_utility_Macros
                      quickstep_utility_PtrList)
target_link_libraries(quickstep_parser_ParseSubqueryExpression
                      glog
                      quickstep_parser_ParseExpression
                      quickstep_parser_ParseSelect
                      quickstep_utility_Macros)
target_link_libraries(quickstep_parser_ParseSubqueryTableReference
                      quickstep_parser_ParseSubqueryExpression
                      quickstep_parser_ParseTableReference
                      quickstep_utility_Macros)
target_link_libraries(quickstep_parser_ParseTableReference
                      quickstep_parser_ParseString
                      quickstep_parser_ParseTreeNode
                      quickstep_utility_Macros
                      quickstep_utility_PtrList)
target_link_libraries(quickstep_parser_ParseTreeNode
                      quickstep_utility_Macros
                      quickstep_utility_TreeStringSerializable)
target_link_libraries(quickstep_parser_ParserUtil
                      quickstep_utility_SqlError)
target_link_libraries(quickstep_parser_SqlLexer
                      quickstep_parser_ParseLiteralValue
                      quickstep_parser_ParserUtil
                      quickstep_parser_ParseString
                      quickstep_parser_SqlParser
                      quickstep_utility_PtrList
                      quickstep_utility_PtrVector)
target_link_libraries(quickstep_parser_SqlParser
                      quickstep_parser_ParseAssignment
                      quickstep_parser_ParseAttributeDefinition
                      quickstep_parser_ParseBasicExpressions
<<<<<<< HEAD
                      quickstep_parser_ParseBlockProperties
=======
                      quickstep_parser_ParseGeneratorTableReference
>>>>>>> d978d0e1
                      quickstep_parser_ParseGroupBy
                      quickstep_parser_ParseHaving
                      quickstep_parser_ParseExpression
                      quickstep_parser_ParseKeyValue
                      quickstep_parser_ParseLimit
                      quickstep_parser_ParseLiteralValue
                      quickstep_parser_ParseOrderBy
                      quickstep_parser_ParsePredicate
                      quickstep_parser_ParseSelect
                      quickstep_parser_ParseSelectionClause
                      quickstep_parser_ParseSimpleTableReference
                      quickstep_parser_ParseStatement
                      quickstep_parser_ParseString
                      quickstep_parser_ParseSubqueryExpression
                      quickstep_parser_ParseSubqueryTableReference
                      quickstep_parser_ParseTableReference
                      quickstep_parser_ParserUtil
                      quickstep_types_Type
                      quickstep_types_TypeFactory
                      quickstep_types_TypeID
                      quickstep_types_operations_binaryoperations_BinaryOperation
                      quickstep_types_operations_binaryoperations_BinaryOperationFactory
                      quickstep_types_operations_binaryoperations_BinaryOperationID
                      quickstep_types_operations_comparisons_Comparison
                      quickstep_types_operations_comparisons_ComparisonFactory
                      quickstep_types_operations_comparisons_ComparisonID
                      quickstep_types_operations_unaryoperations_UnaryOperation
                      quickstep_types_operations_unaryoperations_UnaryOperationFactory
                      quickstep_types_operations_unaryoperations_UnaryOperationID
                      quickstep_utility_PtrList
                      quickstep_utility_PtrVector)
target_link_libraries(quickstep_parser_SqlParserWrapper
                      glog
                      quickstep_parser_ParseStatement
                      quickstep_parser_SqlLexer
                      quickstep_parser_SqlParser
                      quickstep_utility_Macros
                      quickstep_utility_SqlError)

# Dependencies on generated sources.
set_property(SOURCE SqlParserWrapper.cpp APPEND PROPERTY OBJECT_DEPENDS ${CMAKE_CURRENT_BINARY_DIR}/SqlParser_gen.hpp)
# The dependency is on the header, but this picks up the generated sources
# from the CMake environment.
set_property(SOURCE SqlParserWrapper.cpp APPEND PROPERTY OBJECT_DEPENDS ${CMAKE_CURRENT_BINARY_DIR}/SqlLexer_gen.cpp)
set_property(SOURCE ${CMAKE_CURRENT_BINARY_DIR}/SqlParser_gen.cpp APPEND PROPERTY OBJECT_DEPENDS ${CMAKE_CURRENT_BINARY_DIR}/SqlLexer_gen.cpp)

# Lexers generated by some versions of Flex use the C "register" keyword. This
# supresses warnings about that for the lexer ONLY.
include(CheckCXXCompilerFlag)
CHECK_CXX_COMPILER_FLAG("-Wno-deprecated-register" COMPILER_HAS_WNO_DEPRECATED_REGISTER)
if (COMPILER_HAS_WNO_DEPRECATED_REGISTER)
  set_target_properties(quickstep_parser_SqlLexer PROPERTIES COMPILE_FLAGS "-Wno-deprecated-register")
endif()

add_subdirectory(tests)

# Module all-in-one library:
add_library(quickstep_parser ../empty_src.cpp ParserModule.hpp)
target_link_libraries(quickstep_parser
                      quickstep_parser_ParseAssignment
                      quickstep_parser_ParseAttributeDefinition
                      quickstep_parser_ParseBasicExpressions
                      quickstep_parser_ParseBlockProperties
                      quickstep_parser_ParseExpression
                      quickstep_parser_ParseGeneratorTableReference
                      quickstep_parser_ParseGroupBy
                      quickstep_parser_ParseHaving
                      quickstep_parser_ParseLimit
                      quickstep_parser_ParseLiteralValue
                      quickstep_parser_ParseOrderBy
                      quickstep_parser_ParsePredicate
                      quickstep_parser_ParserUtil
                      quickstep_parser_ParseSelect
                      quickstep_parser_ParseSelectionClause
                      quickstep_parser_ParseSimpleTableReference
                      quickstep_parser_ParseStatement
                      quickstep_parser_ParseString
                      quickstep_parser_ParseKeyValue
                      quickstep_parser_ParseSubqueryExpression
                      quickstep_parser_ParseSubqueryTableReference
                      quickstep_parser_ParseTableReference
                      quickstep_parser_ParseTreeNode
                      quickstep_parser_SqlLexer
                      quickstep_parser_SqlParser
                      quickstep_parser_SqlParserWrapper)<|MERGE_RESOLUTION|>--- conflicted
+++ resolved
@@ -261,11 +261,8 @@
                       quickstep_parser_ParseAssignment
                       quickstep_parser_ParseAttributeDefinition
                       quickstep_parser_ParseBasicExpressions
-<<<<<<< HEAD
                       quickstep_parser_ParseBlockProperties
-=======
                       quickstep_parser_ParseGeneratorTableReference
->>>>>>> d978d0e1
                       quickstep_parser_ParseGroupBy
                       quickstep_parser_ParseHaving
                       quickstep_parser_ParseExpression
