/**
 *   Copyright 2011-2015 Quickstep Technologies LLC.
 *   Copyright 2015 Pivotal Software, Inc.
 *
 *   Licensed under the Apache License, Version 2.0 (the "License");
 *   you may not use this file except in compliance with the License.
 *   You may obtain a copy of the License at
 *
 *       http://www.apache.org/licenses/LICENSE-2.0
 *
 *   Unless required by applicable law or agreed to in writing, software
 *   distributed under the License is distributed on an "AS IS" BASIS,
 *   WITHOUT WARRANTIES OR CONDITIONS OF ANY KIND, either express or implied.
 *   See the License for the specific language governing permissions and
 *   limitations under the License.
 **/

#ifndef QUICKSTEP_QUERY_OPTIMIZER_RESOLVER_RESOLVER_HPP_
#define QUICKSTEP_QUERY_OPTIMIZER_RESOLVER_RESOLVER_HPP_

#include <string>
#include <unordered_map>
#include <unordered_set>
#include <vector>

#include "query_optimizer/expressions/AggregateFunction.hpp"
#include "query_optimizer/expressions/ExprId.hpp"
#include "query_optimizer/expressions/NamedExpression.hpp"
#include "query_optimizer/expressions/Predicate.hpp"
#include "query_optimizer/expressions/Scalar.hpp"
#include "query_optimizer/logical/Logical.hpp"
#include "utility/Macros.hpp"

namespace quickstep {

class CatalogDatabase;
class CatalogRelation;
class Comparison;
class ParseExpression;
class ParseFunctionCall;
class ParseGeneratorTableReference;
class ParseOrderBy;
class ParsePredicate;
class ParseSelect;
class ParseSelectionClause;
class ParseSimpleTableReference;
class ParseStatement;
class ParseStatementCopyFrom;
class ParseStatementCreateTable;
class ParseStatementCreateIndex;
class ParseStatementDelete;
class ParseStatementDropTable;
class ParseStatementInsert;
class ParseStatementSelect;
class ParseStatementUpdate;
class ParseString;
class ParseTableReference;
class ParseTableReferenceSignature;
class ParseTreeNode;
template <class T>
class PtrList;
class StorageBlockLayoutDescription;
class Type;

}  // namespace quickstep

namespace quickstep {
namespace optimizer {

class OptimizerContext;

namespace resolver {

class NameResolver;

/** \addtogroup QueryResolver
 *  @{
 */

/**
 * @brief Performs semantic analysis and validation on a parse tree for a SELECT
 *        statement and outputs an initial logical plan.
 */
class Resolver {
 public:
  /**
   * @brief Constructor. Does not take ownership of \p context.
   *
   * @param context The context of this query.
   */
  explicit Resolver(OptimizerContext *context)
      : context_(context) {}

  /**
   * @brief Validates the query is semantically correct and converts the parse
   *        tree to an initial logical plan.
   *
   * @param parse_query
   * @return The converted logical node.
   */
  logical::LogicalPtr resolve(const ParseStatement &parse_query);

 private:
  /**
   * @brief Expression-scoped info that contains both constant and non-constant
   *        info (e.g. the name resolver, whether an aggregate is allowed)
   *        during resolving an expression.
   */
  struct ExpressionResolutionInfo;

  /**
   * @brief Query-scoped info that contains the aggregate expressions in a query
   *        block.
   */
  struct QueryAggregationInfo;

  /**
   * @brief Query-scoped info that contains select-list expressions
   *        and whether an expression is referenced by an
   *        ordinal or alias reference.
   */
  struct SelectListInfo;

  /**
   * @brief Contains resolution info for subqueries in the WITH clause.
   */
  struct WithQueriesInfo {
    /**
     * @brief The plans for WITH queries.
     */
    std::vector<logical::LogicalPtr> with_query_plans;

    /**
     * @brief The query name (the name of the table derived by the query) to
     *        the position of the plan in <with_query_plans>.
     */
    std::unordered_map<std::string, int> with_query_name_to_vector_position;

    /**
     * @brief Indexes of WITH queries that are not used.
     */
    std::unordered_set<int> unreferenced_query_indexes;
  };

  /**
   * @brief Resolves a SELECT (sub)query and returns a logical plan.
   *
   * @param select_statement The SELECT parse tree.
   * @param select_name The name for the SELECT query.
   * @return A logical plan for the SELECT query.
   */
  logical::LogicalPtr resolveSelect(
      const ParseSelect &select_statement,
      const std::string &select_name);

  /**
   * @brief Resolves a CREATE TABLE query and returns a logical plan.
   *
   * @param create_table_statement The CREATE TABLE parse tree.
   * @return A logical plan for the CREATE TABLE query.
   */
  logical::LogicalPtr resolveCreateTable(
      const ParseStatementCreateTable &create_table_statement);

  /**
<<<<<<< HEAD
   * @brief Resolves a CREATE INDEX query and returns a logical plan.
   *
   * @param create_index_statement THE CREATE INDEX parse tree.
   * @return A logical plan for the CREATE INDEX query.
   */
  logical::LogicalPtr resolveCreateIndex(
      const ParseStatementCreateIndex &create_index_statement);
=======
   * @brief Resolves the BLOCK PROPERTIES of a CREATE TABLE statement to a
   *        proto message describing the user input. 
   * 
   * @param create_table_statement The create table statement.
   * @return A pointer to a user-owned Proto message describing the block. Note
   *         that this message may be invalid.
   */
  StorageBlockLayoutDescription* resolveBlockProperties(
      const ParseStatementCreateTable &create_table_statement);
>>>>>>> faba89f8

  /**
   * @brief Resolves a DELETE query and returns a logical plan.
   *
   * @param delete_statement The DELETE parse tree.
   * @return A logical plan for the DELETE query.
   */
  logical::LogicalPtr resolveDelete(
      const ParseStatementDelete &delete_statement);

  /**
   * @brief Resolves a DROP TABLE query and returns a logical plan.
   *
   * @param drop_table_statement The DROP TABLE parse tree.
   * @return A logical plan for the DROP TABLE query.
   */
  logical::LogicalPtr resolveDropTable(
      const ParseStatementDropTable &drop_table_statement);

  /**
   * @brief Resolves a INSERT query and returns a logical plan.
   *
   * @param insert_statement The INSERT parse tree.
   * @return A logical plan for the INSERT query.
   */
  logical::LogicalPtr resolveInsert(
      const ParseStatementInsert &insert_statement);

  /**
   * @brief Resolves a COPY FROM query and returns a logical plan.
   *
   * @param copy_from_statement The COPY FROM parse tree.
   * @return A logical plan for the COPY FROM query.
   */
  logical::LogicalPtr resolveCopyFrom(
      const ParseStatementCopyFrom &copy_from_statement);

  /**
   * @brief Resolves a UPDATE query and returns a logical plan.
   *
   * @param update_statement The UPDATE parse tree.
   * @return A logical plan for the UPDATE query.
   */
  logical::LogicalPtr resolveUpdate(
      const ParseStatementUpdate &update_statement);

  /**
   * @brief Resolves SELECT-list expressions and returns the resolved
   *        expressions in \p project_expressions.
   * @warning \p project_expressions will be cleared first.
   *
   * @param parse_selection The SELECT parse tree.
   * @param select_name The name of the SELECT query. It is used to populate the
   *                    relation name in the expressions.
   * @param name_resolver NameResolver to resolve the relation/attribute names.
   * @param query_aggregation_info Passed down to each expression to collects
   *                               aggregate expressions.
   * @param project_expressions Converted SELECT-list expressions.
   * @param has_aggregate_per_expression For each SELECT-list expression,
   *                                     indicates whether it contains
   *                                     an aggregate.
   */
  void resolveSelectClause(
      const ParseSelectionClause &parse_selection,
      const std::string &select_name,
      const NameResolver &name_resolver,
      QueryAggregationInfo *query_aggregation_info,
      std::vector<expressions::NamedExpressionPtr> *project_expressions,
      std::vector<bool> *has_aggregate_per_expression);

  /**
   * @brief Resolves FROM clause and converts it to a logical plan. If the FROM
   *        clause has multiple items, the returned plan is a MultiwayCartisianJoin
   *        on all logical subplans for FROM-list items.
   *
   * @param from_list The FROM-list items.
   * @param name_resolver The resolver to resolve names.
   * @return A logical plan for the FROM clause.
   */
  logical::LogicalPtr resolveFromClause(
      const PtrList<ParseTableReference> &from_list,
      NameResolver *name_resolver);

  /**
   * @brief Resolves a table reference item, which can be a base table,
   *        a generator table, a subquery table, or a joined table defined by
   *        a join chain.
   *
   * @param table_reference The parse table reference to be resolved.
   * @param name_resolver The name resolver to be updated with new tables
   *                      visible from this table reference item.
   * @return The logical plan to derive the table.
   */
  logical::LogicalPtr resolveTableReference(const ParseTableReference &table_reference,
                                            NameResolver *name_resolver);

  /**
   * @brief Resolves a table reference by name, and converts it to a logical
   *        plan. The table is not added into the NameResolver.
   *
   * @param table_name The parse node for the table name string.
   * @param reference_alias The alias of the table reference.
   * @return A logical plan for the table reference.
   */
  logical::LogicalPtr resolveSimpleTableReference(
      const ParseString &table_name, const ParseString *reference_alias);

  /**
   * @brief Resolves a generator table reference and links the corresponding
   *        generator function. The table is not added into the NameResolver.
   *
   * @param table_reference The parse table reference to be resolved.
   * @return The logical plan for the generator table reference.
   */
  logical::LogicalPtr resolveGeneratorTableReference(
      const ParseGeneratorTableReference &table_reference,
      const ParseString *reference_alias);

  /**
   * @brief Renames the output columns from \p logical_plan based on the table signature
   *        by wrapping it with a Project.
   *
   * @param logical The logical node whose output columns are
   * @param table_signature A table reference signature that specifies column names.
   * @return A logical plan with a wrapper Project.
   */
  logical::LogicalPtr RenameOutputColumns(
      const logical::LogicalPtr &logical_plan,
      const ParseTableReferenceSignature &table_signature);

  /**
   * @brief Resolves a parse expression and converts it to a scalar expression
   *        in the query optimizer. A non-scalar parse expression is resolved
   *        to an AttributeReference to another optimizer expression.
   *
   * @param parse_expression The parse expression to be resolved.
   * @param type_hint A hint about what Type the expression is expected to be
   *        (e.g. an attribute's type in an INSERT or UPDATE query). May be
   *        NULL if there is no expectation, or the expectation is ambiguous.
   *        This is passed through to ParseLiteralValue::concretize().
   * @param expression_resolution_info Resolution info that contains the name
   *                                   resolver and info to be updated after
   *                                   resolution.
   * @return An expression in the query optimizer.
   */
  expressions::ScalarPtr resolveExpression(
      const ParseExpression &parse_expression,
      const Type *type_hint,
      ExpressionResolutionInfo *expression_resolution_info);

  /**
   * @brief Resolves a function call. For a non-scalar function, the returned
   *        expression is an AttributeReference to the actual resolved expression.
   *
   * @note This currently only handles resolving aggregate functions.
   *
   * @param parse_function_call The function call to be resolved.
   * @param expression_resolution_info Resolution info that contains the name
   *                                   resolver and info to be updated after
   *                                   resolution.
   * @return An expression in the query optimizer.
   */
  expressions::ScalarPtr resolveFunctionCall(
      const ParseFunctionCall &parse_function_call,
      ExpressionResolutionInfo *expression_resolution_info);

  /**
   * @brief Resolves a parse Predicate and converts it to a predicate in the
   *        query optimizer.
   *
   * @param parse_predicate The parse predicate to be resolved.
   * @param expression_resolution_info Resolution info that contains the name
   *                                   resolver and info to be updated after
   *                                   resolution.
   * @return A predicate in the query optimizer
   */
  expressions::PredicatePtr resolvePredicate(
      const ParsePredicate &parse_predicate,
      ExpressionResolutionInfo *expression_resolution_info);

  /**
   * @brief Convenient method to resolve a list of predicates that uses
   *        resolvePredicate as a subroutine.
   *
   * @param parse_predicates Parse predicates to be resolved.
   * @param expression_resolution_info Resolution info that contains the name
   *                                   resolver and info to be updated after
   *                                   resolution.
   * @return Resolved predicates in the query optimizer
   */
  std::vector<expressions::PredicatePtr> resolvePredicates(
      const PtrList<ParsePredicate> &parse_predicates,
      ExpressionResolutionInfo *expression_resolution_info);

  /**
   * @brief Resolves a relation name to a pointer to the corresponding
   *        CatalogRelation with the name.
   *
   * @param relation_name The parser node of the relation name.
   * @return The CatalogRelation.
   */
  const CatalogRelation *resolveRelationName(const ParseString *relation_name);

  /**
   * @brief Determines whether \p op can apply to \p left_operand and \p
   *        right_operand.
   *
   * @param location The location for the error message.
   * @param op The comparison operator.
   * @param left_operand The left operand.
   * @param right_operand The right operand.
   */
  void checkComparisonCanApplyTo(const ParseTreeNode *location,
                                 const Comparison &op,
                                 const expressions::ScalarPtr &left_operand,
                                 const expressions::ScalarPtr &right_operand) const;

  /**
   * @brief Generates an internal alias for an aggregate attribute.
   *
   * @param index The index of the aggregate attribute used for generating the
   *              name.
   * @return A string for the name.
   */
  static std::string GenerateAggregateAttributeAlias(int index);

  /**
   * @brief Generates an internal alias for a grouping attribute.
   *
   * @param index The index of the grouping attribute used for generating the
   *              name.
   * @return A string for the name.
   */
  static std::string GenerateGroupingAttributeAlias(int index);

  /**
   * @brief Generates an internal alias for an ordering attribute.
   *
   * @param index The index of an ordering attribute used for generating
   *              the name.
   * @return A string for the name.
   */
  static std::string GenerateOrderingAttributeAlias(int index);

  /**
   * @brief Validates each SELECT-list expression to ensure that it does not
   *        reference a named expression with an ID not in \p valid_expr_id_set.
   *
   * @param parse_select The parse tree for SELECT.
   * @param select_list_expressions The resolved SELECT-list expressions.
   * @param visible_expr_id_set A set of IDs of expressions visible to the
   *                            SELECT list.
   */
  void validateSelectExpressionsForAggregation(
      const ParseSelectionClause &parse_selection,
      const std::vector<expressions::NamedExpressionPtr> &
          select_list_expressions,
      const std::unordered_set<expressions::ExprId> &visible_expr_id_set) const;

  /**
   * @brief Validates each ordering expression to ensure that it does not
   *        reference a named expression with an ID not in \p valid_expr_id_set.
   *
   * @param parse_order_by The parse tree for ORDER BY.
   * @param order_by_expressions The resolved order by expressions.
   * @param visible_expr_id_set A set of IDs of expressions visible to ORDER BY.
   */
  void validateOrderingExpressionsForAggregation(
      const ParseOrderBy &parse_order_by,
      const std::vector<expressions::ScalarPtr> &order_by_expressions,
      const std::unordered_set<expressions::ExprId> &visible_expr_id_set) const;

  /**
   * @brief Validates \p expression does not reference a name expression with an
   *        ID not in \p valid_expr_id_set.
   *
   * @param location The location where to report an error at.
   * @param expression The expression to be checked.
   * @param visible_expr_id_set A set of IDs of expressions visible to the
   *                            expression.
   */
  void validateExpressionForAggregation(
      const ParseTreeNode *location,
      const expressions::ExpressionPtr &expression,
      const std::unordered_set<expressions::ExprId> &visible_expr_id_set) const;

  /**
   * @brief Rewrites \p expression if it is an integer literal that can be used
   *        as an ordinal reference to a SELECT-list expression.
   *
   * @param location The location where to report an error at.
   * @param expr_resolution_info Used to know aggregate functions are allowed.
   * @param select_list_info The SELECT-list expressions info.
   * @param expression The expression to be checked and rewritten.
   */
  void rewriteIfOrdinalReference(
      const ParseTreeNode *location,
      const ExpressionResolutionInfo &expr_resolution_info,
      SelectListInfo *select_list_info, expressions::ScalarPtr *expression);

  /**
   * @brief Wraps \p project_plan with a Project if \p select_list_info
   *        indicates that there are SELECT-list expressions
   *        that do not contain aggregates and need to be precomputed (those
   *        that are referenced by aliases), updates those precomputed
   *        expressions in \p select_list_expressions with the references.
   *
   * @param select_list_info Select list info to determine precomputed
   *                         expressions.
   * @param select_list_expressions Select list expressions.
   * @param logical_plan The logical plan to be updated.
   */
  void appendProjectIfNeedPrecomputationBeforeAggregation(
      const SelectListInfo &select_list_info,
      std::vector<expressions::NamedExpressionPtr> *select_list_expressions,
      logical::LogicalPtr *logical_plan);

  /**
   * @brief Wraps \p project_plan with a Project if \p select_list_info
   *        indicates that there are SELECT-list expressions
   *        that contain aggregates and need to be precomputed (those that are
   *        referenced by aliases), updates those precomputed expressions in
   *        \p select_list_expressions with the references.
   *
   * @param select_list_info Select list info to determine precomputed
   *                         expressions.
   * @param select_list_expressions Select list expressions.
   * @param logical_plan The logical plan to be updated.
   */
  void appendProjectIfNeedPrecomputationAfterAggregation(
      const SelectListInfo &select_list_info,
      std::vector<expressions::NamedExpressionPtr> *select_list_expressions,
      logical::LogicalPtr *logical_plan);

  OptimizerContext *context_;
  WithQueriesInfo with_queries_info_;

  logical::LogicalPtr logical_plan_;

  DISALLOW_COPY_AND_ASSIGN(Resolver);
};

/** @} */

}  // namespace resolver
}  // namespace optimizer
}  // namespace quickstep

#endif /* QUICKSTEP_QUERY_OPTIMIZER_RESOLVER_RESOLVER_HPP_ */<|MERGE_RESOLUTION|>--- conflicted
+++ resolved
@@ -163,7 +163,6 @@
       const ParseStatementCreateTable &create_table_statement);
 
   /**
-<<<<<<< HEAD
    * @brief Resolves a CREATE INDEX query and returns a logical plan.
    *
    * @param create_index_statement THE CREATE INDEX parse tree.
@@ -171,17 +170,17 @@
    */
   logical::LogicalPtr resolveCreateIndex(
       const ParseStatementCreateIndex &create_index_statement);
-=======
+      
+  /**
    * @brief Resolves the BLOCK PROPERTIES of a CREATE TABLE statement to a
-   *        proto message describing the user input. 
-   * 
+   *        proto message describing the user input.
+   *
    * @param create_table_statement The create table statement.
    * @return A pointer to a user-owned Proto message describing the block. Note
    *         that this message may be invalid.
    */
   StorageBlockLayoutDescription* resolveBlockProperties(
       const ParseStatementCreateTable &create_table_statement);
->>>>>>> faba89f8
 
   /**
    * @brief Resolves a DELETE query and returns a logical plan.
